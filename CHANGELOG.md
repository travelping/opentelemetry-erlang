# Changelog

All notable changes to this project will be documented in this file.

The format is based on [Keep a Changelog](https://keepachangelog.com/en/1.0.0/),
and this project adheres to [Semantic Versioning](https://semver.org/spec/v2.0.0.html).

## [Unreleased]

### Exporter

<<<<<<< HEAD
- [Fix InstrumentationScope encoding in OTLP protobufs](https://github.com/open-telemetry/opentelemetry-erlang/pull/451)

=======
- [Exporter now respects top-level `ssl_options` application environment value
  and handles endpoint parse errors](https://github.com/open-telemetry/opentelemetry-erlang/pull/442)
 
>>>>>>> 632acb12
## SDK 1.1.1 - 2022-09-02

- Fix dependency on API to require `~> 1.1`

### Exporter 1.1.1 - 2022-09-02

- Fix dependency on API and SDK to require `~> 1.1`

### Zipkin Exporter 1.1.0 - 2022-09-02

- Support `opentelemetry_sdk ~> 1.1` exporter API

## API 1.1.0 - 2022-8-31

#### Added

- [Span context now set in logger metadata when context is updated in process
  dictionary](https://github.com/open-telemetry/opentelemetry-erlang/pull/394)
- [Instrumentation Scope replaces Instrumentation
  Library](https://github.com/open-telemetry/opentelemetry-erlang/pull/405) --
  If you were using the record directly, please use the function
  `opentelemetry:instrumentation_scope/3` or
  `opentelemetry:instrumentation_library/3` to create an `instrumentation_scope`
  record. 

## SDK 1.1.0 - 2022-8-31

#### Added

- [Instrumentation Scope replaces Instrumentation
  Library](https://github.com/open-telemetry/opentelemetry-erlang/pull/405) --
  If you were using the record directly, please use the function
  `opentelemetry:instrumentation_scope/3` or
  `opentelemetry:instrumentation_library/3` to create an `instrumentation_scope`
  record.

### Fixed

- [Allow custom text propagator to be configured via application
  env](https://github.com/open-telemetry/opentelemetry-erlang/pull/408)
- [No longer grow export table in batch processor if no export table is
  configured](https://github.com/open-telemetry/opentelemetry-erlang/pull/413)

## Exporter 1.1.0 - 2022-8-31

#### Added

- [Instrumentation Scope replaces Instrumentation
  Library](https://github.com/open-telemetry/opentelemetry-erlang/pull/405) --
  If you were using the record directly, please use the function
  `opentelemetry:instrumentation_scope/3` or
  `opentelemetry:instrumentation_library/3` to create an `instrumentation_scope`
  record.

## Experimental API/SDK

#### Added

- [Initial work to support the stable spec for the Metrics API and
  SDK](https://github.com/open-telemetry/opentelemetry-erlang/pull/412)

## SDK 1.0.5 - 2022-05-20

### Fixed

- [span processor config: don't override user settings with
  defaults](https://github.com/open-telemetry/opentelemetry-erlang/pull/397)

## SDK 1.0.4 - 2022-05-13

### Fixed

- [Setting the exporter with `traces_exporter` application environment variable
  now properly overrides the configuration passed to the
  processor](https://github.com/open-telemetry/opentelemetry-erlang/pull/393)

## Exporter 1.0.4 - 2022-05-06

- [fix bug where port 80 is used even for https](https://github.com/open-telemetry/opentelemetry-erlang/pull/389)

## 1.0.3 - 2022-04-27

### [API 1.0.3]

- Doc fixes and improvements to `tracer.ex` and `otel_propagator_text_map.erl`

### [SDK 1.0.3]

- [Improve performance of Span set_status](https://github.com/open-telemetry/opentelemetry-erlang/pull/384)

### [Exporter 1.0.3]

- [Fix use of `otlp_endpoint` configuration from Elixir](https://github.com/open-telemetry/opentelemetry-erlang/pull/376)
- [Remove the SDK application `opentelemetry` from the Exporter's runtime dependencies](https://github.com/open-telemetry/opentelemetry-erlang/pull/387)

## 1.0.2 - 2022-02-22

### [API 1.0.2]

#### Added

- [Docs for Erlang and Elixir macros added](https://github.com/open-telemetry/opentelemetry-erlang/pull/362)

### [SDK 1.0.2]

#### Added

- [Simpler configuration of span processors](https://github.com/open-telemetry/opentelemetry-erlang/pull/357)

#### Fixed

- Span Status: Ignore status changes that don't follow the [define precedence in
  the spec](https://github.com/open-telemetry/opentelemetry-specification/blob/v1.8.0/specification/trace/api.md#set-status)

### [Zipkin Exporter 1.0.0]

#### Fixed

- [Attribute values that are lists are converted to strings in Zipkin tags](https://github.com/open-telemetry/opentelemetry-erlang/pull/363)
- [Status converted to Zipkin tags](https://github.com/open-telemetry/opentelemetry-erlang/pull/363)

## 1.0.1 - 2022-02-03

### [API]

#### Fixed

- [W3C Tracestate: Keep last value for duplicate key](https://github.com/open-telemetry/opentelemetry-erlang/pull/346)
- [add report_cb to format log messages in composite propagator to have more
  detailed logs](https://github.com/open-telemetry/opentelemetry-erlang/pull/355)
- [Fix use of wrong timestamp format on events](https://github.com/open-telemetry/opentelemetry-erlang/pull/354)

#### Fixed

### [SDK]

- [Fix use of wrong timestamp format on events](https://github.com/open-telemetry/opentelemetry-erlang/pull/354)

### [Exporter]

#### Fixed

- [use the default port of the scheme (http/https) instead of default OTLP
  port](https://github.com/open-telemetry/opentelemetry-erlang/pull/354)

## 1.0.0 - 2022-01-03

### [SDK]

#### Fixed

- [SDK will continue to try initializing exporter if it fails to resolve startup
  ordering issues](https://github.com/open-telemetry/opentelemetry-erlang/pull/338)
- [elixir span docs: fix reference to attributes
  type](https://github.com/open-telemetry/opentelemetry-erlang/pull/336)
  
### [API]

#### Fixed

- [events: accept map for attributes on an event](https://github.com/open-telemetry/opentelemetry-erlang/pull/335)

### [Exporter]

#### Added

- New `opentelemetry_exporter` application environment options:
  - `otlp_protocol`: The transport protocol, supported values: `grpc` and `http_protobuf`. Defaults to `http_protobuf`.
  - `otlp_traces_protocol`: The transport protocol to use for exporting traces, supported values: `grpc` and `http_protobuf`. Defaults to `http_protobuf`.
  - `otlp_compression`: Compression type to use, supported values: `gzip`. Defaults to no compression.
  - `otlp_traces_compression`: Compression type to use for exporting traces, supported values: `gzip`. Defaults to no compression.

- New environment variable options:
  - `OTEL_EXPORTER_OTLP_PROTOCOL`: The transport protocol to use, supported values: `grpc` and `http_protobuf`. Defaults to `http_protobuf`
  - `OTEL_EXPORTER_OTLP_TRACES_PROTOCOL`: The transport protocol to use for exporting traces, supported values: `grpc` and `http_protobuf`. Defaults to `http_protobuf`.
  - `OTEL_EXPORTER_OTLP_COMPRESSION`: Compression to use, supported value: gzip. Defaults to no compression.
  - `OTEL_EXPORTER_OTLP_TRACES_COMPRESSION`: Compression to use when exporting traces, supported value: gzip. Defaults to no compression.

## [API 1.0.0-rc.4.1] - 2021-12-28

##### Fixed

- `add_event` function and macros fixed to accept both a map of attributes or a
  list.
  
## [API 1.0.0-rc.4] - 2021-12-25

### Added

- Looking up a Tracer for a module is now done by first looking up the
  OTP Application name and then the Tracer using that name. This means all
  Tracers share the same "namespace" again which saves space by not duplicating
  the Tracer record for every module.
- Configurable limits for the number of Attributes, Events and Links allowed in
  a Span, an Event or a Link -- defaults to 128. The length of each Attribute's
  value can also be limited but has a default of infinity.
  
  Environment variables added to configure the limits:
  
  - `OTEL_SPAN_ATTRIBUTE_COUNT_LIMIT`: Limit on number of Attributes on a Span.
  - `OTEL_SPAN_ATTRIBUTE_VALUE_LENGTH_LIMIT`: Limit length of Attribute values.
  - `OTEL_SPAN_EVENT_COUNT_LIMIT`: Limit number of Events on a Span.
  - `OTEL_SPAN_LINK_COUNT_LIMIT`: Limit number of Links on a Span.
  - `OTEL_EVENT_ATTRIBUTE_COUNT_LIMIT`: Limit on number of Attributes on an Event.
  - `OTEL_LINK_ATTRIBUTE_COUNT_LIMIT`: Limit on number of Attributes on a Link.
- Support for a Schema URL in a Resource and in the Instrumentation Library
  information of a Tracer. For more information about Schema URLs see the
  specification for [Resources](https://github.com/open-telemetry/opentelemetry-specification/blob/v1.8.0/specification/resource/sdk.md)
  and [getting a Tracer](https://github.com/open-telemetry/opentelemetry-specification/blob/v1.8.0/specification/trace/api.md).
- `OTEL_CREATE_APPLICATION_TRACERS` is a new environment variable,
  `create_application_tracers` is the application environment key, for disabling
  the automatic creation of Tracers for every Application at boot. The old keys,
  `OTEL_REGISTER_LOADED_APPLICATIONS` and `register_loaded_applications`, will
  continue to work as well.

### Fixed

- Attribute values now validate against what is allowable per the specification
  rather than allowing anything the protobuf could encode. This may be breaking
  to some users who were relying on the incorrect behavior, such as allowing
  dictionaries or non-homogenous lists/tuples. The one exception we have
  kept is continuing to allow atoms in place of binaries for performance.
- Attribute values of type list/tuple must be homogenous.
- Span start opts are now validated. Previously, opts underwent no validations.
- Event and link attributes are now validated. Previously only span attributes
  were validated.
- Events accept atoms for the name again.

### Removed

- The `sampler` option to `start_span` and `with_span` was removed.
- `register_tracer` has been removed and now `get_tracer` will cache the Tracer
  after creation if needed.

## [API 1.0.0-rc.3.2] - 2021-10-13

##### Fixed

- `otel_propagator_trace_context:extract/1` no longer crashes on `undefined`
  header values
  
## [API 1.0.0-rc.3.1] - 2021-10-12

##### Fixed

- Properly published the package with Erlang and Elixir source. Package for
  1.0.0-rc.3 was retired on Hex.pm

## [API 1.0.0-rc.3] - 2021-10-12

### Removed

- Removed `opentelemetry:register_application_tracer`. Each application has a
  Tracer registered for it automatically on boot. This can be disabled by
  setting `opentelemetry` environment variable `register_loaded_applications` to
  `false`.
- Named Tracers registered with `opentelemetry:register_tracer` are now stored
  separately from the mapping of Named Tracers created for each
  application. Meaning if you have a module `mod_a` in application `app_a` with
  application vsn `0.1.0` and also manually register a Tracer named `mod_a` with
  version `1.1.1` then use of macros like `?with_span` will use the `app_a`
  version `0.1.0` Named Tracer and manual use of a Named Tracer like:
  
  ```
  Tracer = opentelemetry:get_tracer(mod_a),
  otel_tracer:with_span(Tracer, span_name, #{}, fun() -> ... end),
  ```
  
  will use Named Tracer `mod_a` with version `1.1.1`. In previous versions after
  registering a Tracer named `mod_a` it would override the `mod_a` pointing to
  the `app_a` Tracer.
  
  Additionally, manual registration of a Named Tracer with the name `app_a` will
  not override the application registered Tracer of `app_a`.

#### Context

##### Added

- B3 single header format support added

##### Changed

- Propagators must now be implementations of a propagator type's behaviour. At
  this time only the `otel_propagator_text_map` behaviour exists. Callbacks for
  inject and extract take an optional "set" and "get" function for working with
  a carrier.
- Configuration of propagators is now a list of atoms representing either the
  name of a builtin propagator (at this time those are, `trace_context`, `b3`,
  `b3multi` and `baggage`) or the name of a module implementing the
  propagator's behaviour.
  - Default configuration: `{text_map_propagators, [trace_context, baggage]}`
- Injectors and extractors can be configured separately instead of using the
  same list of propagators for both by configuring `text_map_injectors` and
  `text_map_extractors`.
  - For example you may want your service to support receiving `b3multi` headers
    but have no need for it including `b3multi` headers when it is propagating to
    other services:

    ```
    {text_map_injectors, [trace_context, baggage]},
    {text_map_extractors, [b3multi, trace_context, baggage]}
    ```
    
##### Fixed

- `b3` propagator renamed `b3multi` to properly convey it is the version of the
  B3 spec that creates multiple headers

## [SDK - 1.0.0-rc.3] - 2021-10-12

### Fixed

- Memory leak fix: Non-recording Spans are no longer inserted into the ETS table tracking active span.
- Ratio based root span sampling fixed, before it didn't take into account the
  generated trace id.<|MERGE_RESOLUTION|>--- conflicted
+++ resolved
@@ -9,14 +9,10 @@
 
 ### Exporter
 
-<<<<<<< HEAD
 - [Fix InstrumentationScope encoding in OTLP protobufs](https://github.com/open-telemetry/opentelemetry-erlang/pull/451)
-
-=======
 - [Exporter now respects top-level `ssl_options` application environment value
   and handles endpoint parse errors](https://github.com/open-telemetry/opentelemetry-erlang/pull/442)
- 
->>>>>>> 632acb12
+
 ## SDK 1.1.1 - 2022-09-02
 
 - Fix dependency on API to require `~> 1.1`
