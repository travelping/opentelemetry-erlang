-module(otel_metrics_SUITE).

-compile(export_all).

-include_lib("stdlib/include/assert.hrl").
-include_lib("common_test/include/ct.hrl").

-include("otel_test_utils.hrl").
-include_lib("opentelemetry_api_experimental/include/otel_metrics.hrl").
-include_lib("opentelemetry_api_experimental/include/otel_meter.hrl").
-include("otel_view.hrl").
-include("otel_metrics.hrl").
-include("otel_metric_exemplar.hrl").
-include_lib("opentelemetry_api/include/otel_tracer.hrl").

-define(assertSumReceive(Name, Description, Unit, Datapoints),
        (fun() ->
                 receive
                     {otel_metric, #metric{name=MetricName,
                                           description=MetricDescription,
                                           unit=MetricUnit,
                                           data=#sum{datapoints=MetricDatapoints}}}
                       when MetricName =:= Name ->
                         ?assertEqual(Description, MetricDescription),
                         ?assertEqual(Unit, MetricUnit),
                         ?assertEqual(Description, MetricDescription),

                         SortedDatapoints =
                             lists:sort([{MetricValue, MetricAttributes} ||
                                            #datapoint{value=MetricValue,
                                                       attributes=MetricAttributes,
                                                       start_time=StartTime,
                                                       time=Time} <- MetricDatapoints, StartTime =< Time]),
                         ?assert(is_subset(Datapoints, SortedDatapoints), SortedDatapoints)
                 after
                     5000 ->
                         ct:fail({metric_receive_timeout, ?LINE})
                 end
         end)()).

-define(assertSumExemplarReceive(Name, Description, Unit, Datapoints),
        (fun() ->
                 receive
                     {otel_metric, #metric{name=MetricName,
                                           description=MetricDescription,
                                           unit=MetricUnit,
                                           data=#sum{datapoints=MetricDatapoints}}}
                       when MetricName =:= Name ->
                         ?assertEqual(Description, MetricDescription),
                         ?assertEqual(Unit, MetricUnit),
                         ?assertEqual(Description, MetricDescription),

                         SortedDatapoints =
                             lists:sort([{MetricValue, MetricAttributes, [{ExemplarValue, FilteredAttributes}]} ||
                                            #datapoint{value=MetricValue,
                                                       attributes=MetricAttributes,
                                                       start_time=StartTime,
                                                       time=Time,
                                                       exemplars=[#exemplar{value=ExemplarValue,
                                                                           filtered_attributes=FilteredAttributes}]} <- MetricDatapoints, StartTime =< Time]),

                         ?assert(is_subset(Datapoints, SortedDatapoints), SortedDatapoints)
                 after
                     5000 ->
                         ct:fail({metric_receive_timeout, ?LINE})
                 end
         end)()).

-define(assertLastValueReceive(Name, Description, Unit, Datapoints),
        (fun() ->
                 receive
                     {otel_metric, #metric{name=MetricName,
                                           description=MetricDescription,
                                           unit=MetricUnit,
                                           data=#gauge{datapoints=MetricDatapoints}}}
                       when MetricName =:= Name ->
                         ?assertEqual(Description, MetricDescription),
                         ?assertEqual(Unit, MetricUnit),
                         ?assertEqual(Description, MetricDescription),

                         SortedDatapoints =
                             lists:sort([{MetricValue, MetricAttributes} ||
                                            #datapoint{value=MetricValue,
                                                       attributes=MetricAttributes,
                                                       start_time=StartTime,
                                                       time=Time} <- MetricDatapoints, StartTime =< Time]),
                         ?assert(is_subset(Datapoints, SortedDatapoints), SortedDatapoints)
                 after
                     5000 ->
                         ct:fail({metric_receive_timeout, ?LINE})
                 end
         end)()).

-define(assertNotReceive(Name, Description, Unit),
        (fun() ->
                 receive
                     {otel_metric, M=#metric{name=MetricName,
                                             description=MetricDescription,
                                             unit=MetricUnit}}
                       when MetricName =:= Name,
                            MetricDescription =:= Description,
                            MetricUnit =:= Unit ->
                         ct:fail({metric_received, M})
                 after
                     50 ->
                         ok
                 end
         end)()).

all() ->
    [default_view, provider_test, view_creation_test, wildcard_view, counter_add, multiple_readers,
     explicit_histograms, delta_explicit_histograms, delta_counter, cumulative_counter,
     kill_reader, kill_server, observable_counter, observable_updown_counter, observable_gauge,
     multi_instrument_callback, using_macros, float_counter, float_updown_counter, float_histogram,
     sync_filtered_attributes, async_filtered_attributes, delta_observable_counter,
     bad_observable_return, default_resource, histogram_aggregation_options, advisory_params,
     sync_delta_histogram, async_cumulative_page_faults, async_delta_page_faults,
     async_attribute_removal, sync_cumulative_histogram, simple_fixed_exemplars,
     float_simple_fixed_exemplars, explicit_histogram_exemplars, trace_based_exemplars,
<<<<<<< HEAD
     observable_exemplars
=======
     simple_producer
>>>>>>> 63d338ab
    ].

init_per_suite(Config) ->
    application:load(opentelemetry_experimental),
    Config.

end_per_suite(_Config) ->
    ok.

init_per_testcase(provider_test, Config) ->
    application:load(opentelemetry_experimental),
    ok = application:set_env(opentelemetry_experimental, readers,
                             [#{module => otel_metric_reader,
                                config => #{exporter => {otel_metric_exporter_pid, self()},
                                            default_temporality_mapping => default_temporality_mapping()}}]),
    ok = application:set_env(opentelemetry_experimental, views,
                             [#{selector => #{instrument_name => a_counter},
                                aggregation_module => otel_aggregation_sum},
                              #{name => view_a,
                                selector => #{instrument_name => a_counter},
                                aggregation_module => otel_aggregation_sum},
                              #{name => view_b,
                                selector => #{instrument_name => a_counter},
                                aggregation_module => otel_aggregation_sum}
                              #{name => view_c,
                                selector => #{instrument_name => a_counter}}]),

    {ok, _} = application:ensure_all_started(opentelemetry_experimental),

    Config;
init_per_testcase(multiple_readers, Config) ->
    application:load(opentelemetry_experimental),
    ok = application:set_env(opentelemetry_experimental, readers,
                             [#{module => otel_metric_reader,
                                config => #{exporter => {otel_metric_exporter_pid, self()},
                                            default_temporality_mapping => default_temporality_mapping()}},
                              #{module => otel_metric_reader,
                                config => #{exporter => {otel_metric_exporter_pid, self()},
                                            default_temporality_mapping => default_temporality_mapping(),
                                            default_aggregation_mapping =>
                                                #{?KIND_COUNTER => otel_aggregation_drop}}}]),

    {ok, _} = application:ensure_all_started(opentelemetry_experimental),

    Config;
init_per_testcase(delta_counter, Config) ->
    application:load(opentelemetry_experimental),

    %% delta is the default for a counter with sum aggregation
    %% so no need to set any temporality mapping in the reader
    ok = application:set_env(opentelemetry_experimental, readers, [#{module => otel_metric_reader,
                                                                     config => #{exporter => {otel_metric_exporter_pid, self()},
                                                                                 default_temporality_mapping => default_temporality_mapping()}}]),

    {ok, _} = application:ensure_all_started(opentelemetry_experimental),

    Config;
init_per_testcase(cumulative_counter, Config) ->
    CumulativeCounterTemporality = maps:put(?KIND_COUNTER, ?TEMPORALITY_CUMULATIVE, default_temporality_mapping()),
    application:load(opentelemetry_experimental),
    ok = application:set_env(opentelemetry_experimental, readers, [#{module => otel_metric_reader,
                                                                     config => #{exporter => {otel_metric_exporter_pid, self()},
                                                                                 default_temporality_mapping =>
                                                                                     CumulativeCounterTemporality}}]),

    {ok, _} = application:ensure_all_started(opentelemetry_experimental),

    Config;
init_per_testcase(delta_explicit_histograms, Config) ->
    DeltaHistogramTemporality = maps:put(?KIND_HISTOGRAM, ?TEMPORALITY_DELTA, default_temporality_mapping()),
    application:load(opentelemetry_experimental),
    ok = application:set_env(opentelemetry_experimental, readers, [#{module => otel_metric_reader,
                                                                     config => #{exporter => {otel_metric_exporter_pid, self()},
                                                                                 default_temporality_mapping =>
                                                                                     DeltaHistogramTemporality}}]),

    {ok, _} = application:ensure_all_started(opentelemetry_experimental),

    Config;
init_per_testcase(sync_delta_histogram, Config) ->
    DeltaHistogramTemporality = maps:put(?KIND_HISTOGRAM, ?TEMPORALITY_DELTA, default_temporality_mapping()),
    application:load(opentelemetry_experimental),
    ok = application:set_env(opentelemetry_experimental, readers, [#{module => otel_metric_reader,
                                                                     config => #{exporter => {otel_metric_exporter_pid, self()},
                                                                                 default_temporality_mapping =>
                                                                                     DeltaHistogramTemporality}}]),

    {ok, _} = application:ensure_all_started(opentelemetry_experimental),

    Config;
init_per_testcase(sync_cumulative_histogram, Config) ->
    DeltaHistogramTemporality = maps:put(?KIND_HISTOGRAM, ?TEMPORALITY_CUMULATIVE, default_temporality_mapping()),
    application:load(opentelemetry_experimental),
    ok = application:set_env(opentelemetry_experimental, readers, [#{module => otel_metric_reader,
                                                                     config => #{exporter => {otel_metric_exporter_pid, self()},
                                                                                 default_temporality_mapping =>
                                                                                     DeltaHistogramTemporality}}]),

    {ok, _} = application:ensure_all_started(opentelemetry_experimental),

    Config;
init_per_testcase(async_cumulative_page_faults, Config) ->
    application:load(opentelemetry_experimental),
    ok = application:set_env(opentelemetry_experimental, readers, [#{module => otel_metric_reader,
                                                                     config => #{exporter => {otel_metric_exporter_pid, self()}}}]),

    {ok, _} = application:ensure_all_started(opentelemetry_experimental),

    Config;
init_per_testcase(async_delta_page_faults, Config) ->
    DeltaCounterTemporality = maps:put(?KIND_OBSERVABLE_COUNTER, ?TEMPORALITY_DELTA, default_temporality_mapping()),
    application:load(opentelemetry_experimental),
    ok = application:set_env(opentelemetry_experimental, readers, [#{module => otel_metric_reader,
                                                                     config => #{exporter => {otel_metric_exporter_pid, self()},
                                                                                 default_temporality_mapping =>
                                                                                     DeltaCounterTemporality}}]),

    {ok, _} = application:ensure_all_started(opentelemetry_experimental),

    Config;
init_per_testcase(delta_observable_counter, Config) ->
    DeltaObservableCounterTemporality = maps:put(?KIND_OBSERVABLE_COUNTER, ?TEMPORALITY_DELTA, default_temporality_mapping()),
    application:load(opentelemetry_experimental),
    ok = application:set_env(opentelemetry_experimental, readers, [#{module => otel_metric_reader,
                                                                     config => #{exporter => {otel_metric_exporter_pid, self()},
                                                                                 default_temporality_mapping =>
                                                                                     DeltaObservableCounterTemporality}}]),

    {ok, _} = application:ensure_all_started(opentelemetry_experimental),

    Config;
init_per_testcase(simple_fixed_exemplars, Config) ->
    application:load(opentelemetry_experimental),
    ok = application:set_env(opentelemetry_experimental, readers, [#{module => otel_metric_reader,
                                                                     config => #{exporter => {otel_metric_exporter_pid, self()},
                                                                                 default_temporality_mapping => default_temporality_mapping()}}]),

    ok = application:set_env(opentelemetry_experimental, exemplars_enabled, true),
    ok = application:set_env(opentelemetry_experimental, exemplar_filter, always_on),

    {ok, _} = application:ensure_all_started(opentelemetry_experimental),

    Config;
init_per_testcase(float_simple_fixed_exemplars, Config) ->
    application:load(opentelemetry_experimental),
    ok = application:set_env(opentelemetry_experimental, readers, [#{module => otel_metric_reader,
                                                                     config => #{exporter => {otel_metric_exporter_pid, self()},
                                                                                 default_temporality_mapping => default_temporality_mapping()}}]),

    ok = application:set_env(opentelemetry_experimental, exemplars_enabled, true),
    ok = application:set_env(opentelemetry_experimental, exemplar_filter, always_on),

    {ok, _} = application:ensure_all_started(opentelemetry_experimental),

    Config;
init_per_testcase(explicit_histogram_exemplars, Config) ->
    application:load(opentelemetry_experimental),
    ok = application:set_env(opentelemetry_experimental, readers, [#{module => otel_metric_reader,
                                                                     config => #{exporter => {otel_metric_exporter_pid, self()},
                                                                                 default_temporality_mapping => default_temporality_mapping()}}]),

    ok = application:set_env(opentelemetry_experimental, exemplars_enabled, true),
    ok = application:set_env(opentelemetry_experimental, exemplar_filter, always_on),

    {ok, _} = application:ensure_all_started(opentelemetry_experimental),

    Config;
init_per_testcase(trace_based_exemplars, Config) ->
    application:load(opentelemetry_experimental),
    ok = application:set_env(opentelemetry_experimental, readers, [#{module => otel_metric_reader,
                                                                     config => #{exporter => {otel_metric_exporter_pid, self()},
                                                                                 default_temporality_mapping => default_temporality_mapping()}}]),

    ok = application:set_env(opentelemetry_experimental, exemplars_enabled, true),
    ok = application:set_env(opentelemetry_experimental, exemplar_filter, trace_based),

    {ok, _} = application:ensure_all_started(opentelemetry_experimental),

    Config;
<<<<<<< HEAD
init_per_testcase(observable_exemplars, Config) ->
    application:load(opentelemetry_experimental),
    ok = application:set_env(opentelemetry_experimental, readers, [#{module => otel_metric_reader,
                                                                     config => #{exporter => {otel_metric_exporter_pid, self()},
                                                                                 default_temporality_mapping => default_temporality_mapping()}}]),

    ok = application:set_env(opentelemetry_experimental, exemplars_enabled, true),
    ok = application:set_env(opentelemetry_experimental, exemplar_filter, always_on),
=======
init_per_testcase(simple_producer, Config) ->
    application:load(opentelemetry_experimental),

    ok = application:set_env(opentelemetry_experimental, readers, [#{module => otel_metric_reader,
                                                                     config => #{exporter => {otel_metric_exporter_pid, self()},
                                                                                 default_temporality_mapping => default_temporality_mapping()}}]),
    ok = application:set_env(opentelemetry_experimental, metric_producers, [simple_metric_producer]),
>>>>>>> 63d338ab

    {ok, _} = application:ensure_all_started(opentelemetry_experimental),

    Config;
init_per_testcase(_, Config) ->
    application:load(opentelemetry_experimental),
    ok = application:set_env(opentelemetry_experimental, readers, [#{module => otel_metric_reader,
                                                                     config => #{exporter => {otel_metric_exporter_pid, self()},
                                                                                 default_temporality_mapping => default_temporality_mapping()}}]),

    {ok, _} = application:ensure_all_started(opentelemetry_experimental),


    Config.

end_per_testcase(_, _Config) ->
    ok = application:stop(opentelemetry_experimental),
    application:unload(opentelemetry_experimental),
    ok.

default_resource(_Config) ->
    Resource = otel_meter_provider:resource(),

    ?assertMatch(#{'process.executable.name' := <<"erl">>},
                 otel_attributes:map(otel_resource:attributes(Resource))),

    ok.

default_temporality_mapping() ->
    #{
        ?KIND_COUNTER => ?TEMPORALITY_DELTA,
        ?KIND_OBSERVABLE_COUNTER => ?TEMPORALITY_CUMULATIVE,
        ?KIND_UPDOWN_COUNTER => ?TEMPORALITY_DELTA,
        ?KIND_OBSERVABLE_UPDOWNCOUNTER => ?TEMPORALITY_CUMULATIVE,
        ?KIND_HISTOGRAM => ?TEMPORALITY_DELTA,
        ?KIND_OBSERVABLE_GAUGE => ?TEMPORALITY_CUMULATIVE
    }.

using_macros(_Config) ->
    DefaultMeter = otel_meter_default,

    Meter = opentelemetry_experimental:get_meter(),
    ?assertMatch({DefaultMeter, _}, Meter),

    CounterName = m_counter,
    CounterDesc = <<"macro made counter description">>,
    CounterUnit = kb,

    Counter = ?create_counter(CounterName, #{description => CounterDesc,
                                             unit => CounterUnit}),

    Ctx = otel_ctx:new(),

    ?assertMatch(#instrument{meter = {DefaultMeter,_},
                             module = DefaultMeter,
                             name = CounterName,
                             description = CounterDesc,
                             kind = counter,
                             unit = CounterUnit}, ?lookup_instrument(CounterName)),

    ?assertMatch(#instrument{meter = {DefaultMeter,_},
                             module = DefaultMeter,
                             name = CounterName,
                             description = CounterDesc,
                             kind = counter,
                             unit = CounterUnit}, Counter),

    ?assertEqual(ok, otel_counter:add(Ctx, Counter, 2, #{<<"c">> => <<"b">>})),
    ?assertEqual(ok, otel_counter:add(Ctx, Counter, 5, #{<<"c">> => <<"b">>})),
    ?assertEqual(ok, ?counter_add(CounterName, 5, #{<<"c">> => <<"b">>})),

    otel_meter_server:force_flush(),

    ?assertSumReceive(m_counter, <<"macro made counter description">>, kb,
                      [{12, #{<<"c">> => <<"b">>}}]),

    ok.

float_counter(_Config) ->
    DefaultMeter = otel_meter_default,

    Meter = opentelemetry_experimental:get_meter(),
    ?assertMatch({DefaultMeter, _}, Meter),

    CounterName = f_counter,
    CounterDesc = <<"macro made counter description">>,
    CounterUnit = kb,

    Counter = ?create_counter(CounterName, #{description => CounterDesc,
                                             unit => CounterUnit}),

    Ctx = otel_ctx:new(),

    ?assertEqual(ok, otel_counter:add(Ctx, Counter, 10.3, #{<<"c">> => <<"b">>})),
    ?assertEqual(ok, ?counter_add(CounterName, 5.5, #{<<"c">> => <<"b">>})),
    ?assertEqual(ok, ?counter_add(CounterName, 5, #{<<"c">> => <<"b">>})),

     %% without attributes
    ?assertEqual(ok, ?counter_add(CounterName, 1.2)),
    ?assertEqual(ok, otel_counter:add(Ctx, Counter, 2.1)),

    %% negative values are discarded
    ?assertEqual(ok, ?counter_add(CounterName, -2, #{<<"c">> => <<"b">>})),
    ?assertEqual(ok, otel_counter:add(Ctx, Counter, -2)),

    otel_meter_server:force_flush(),

    ?assertSumReceive(f_counter, <<"macro made counter description">>, kb,
                      [{3.3, #{}}, {20.8, #{<<"c">> => <<"b">>}}]),

    ok.

float_updown_counter(_Config) ->
    DefaultMeter = otel_meter_default,

    Meter = opentelemetry_experimental:get_meter(),
    ?assertMatch({DefaultMeter, _}, Meter),

    CounterName = f_counter,
    CounterDesc = <<"macro made updown counter description">>,
    CounterUnit = kb,

    Counter = ?create_updown_counter(CounterName, #{description => CounterDesc,
                                                    unit => CounterUnit}),

    Ctx = otel_ctx:new(),

    ?assertEqual(ok, otel_updown_counter:add(Ctx, Counter, 10.5, #{<<"c">> => <<"b">>})),
    ?assertEqual(ok, ?updown_counter_add(CounterName, -5.5, #{<<"c">> => <<"b">>})),
    ?assertEqual(ok, ?updown_counter_add(CounterName, 5, #{<<"c">> => <<"b">>})),

    %% without attributes
    ?assertEqual(ok, ?updown_counter_add(CounterName, 1.2)),
    ?assertEqual(ok, otel_updown_counter:add(Ctx, Counter, 2.1)),


    otel_meter_server:force_flush(),

    ?assertSumReceive(f_counter, <<"macro made updown counter description">>, kb,
                      [{3.3, #{}}, {10.0, #{<<"c">> => <<"b">>}}]),

    ok.

float_histogram(_Config) ->
    DefaultMeter = otel_meter_default,

    Meter = opentelemetry_experimental:get_meter(),
    ?assertMatch({DefaultMeter, _}, Meter),

    CounterName = f_histogram,
    CounterDesc = <<"macro made histogram description">>,
    CounterUnit = kb,

    Counter = ?create_histogram(CounterName, #{description => CounterDesc,
                                               unit => CounterUnit}),
    Ctx = otel_ctx:new(),

    ?assertEqual(ok, otel_histogram:record(Ctx, Counter, 10.3, #{<<"c">> => <<"b">>})),
    ?assertEqual(ok, otel_histogram:record(Ctx, Counter, 10.3, #{<<"c">> => <<"b">>})),
    ?assertEqual(ok, ?histogram_record(CounterName, 5.5, #{<<"c">> => <<"b">>})),

    %% without attributes
    ?assertEqual(ok, ?histogram_record(CounterName, 1.2)),
    ?assertEqual(ok, otel_histogram:record(Ctx, Counter, 2.1)),

    %% negative values are discarded
    ?assertEqual(ok, ?histogram_record(CounterName, -2, #{<<"c">> => <<"b">>})),
    ?assertEqual(ok, otel_histogram:record(Ctx, Counter, -2)),

    %% float type accepts integers
    ?assertEqual(ok, ?histogram_record(CounterName, 5, #{<<"c">> => <<"b">>})),

    otel_meter_server:force_flush(),

    receive
        {otel_metric, #metric{name=f_histogram,
                              data=#histogram{datapoints=Datapoints}}} ->
            AttributeBuckets =
                [{Attributes, Buckets, Min, Max, Sum}
                 || #histogram_datapoint{bucket_counts=Buckets,
                                         attributes=Attributes,
                                         min=Min,
                                         max=Max,
                                         sum=Sum}  <- Datapoints],
            ?assertEqual([], [
                              {#{<<"c">> => <<"b">>}, [0,1,1,2,0,0,0,0,0,0,0,0,0,0,0,0], 5, 10.3, 31.1},
                              {#{}, [0,2,0,0,0,0,0,0,0,0,0,0,0,0,0,0], 1.2, 2.1, 3.3}]
                         -- AttributeBuckets, AttributeBuckets)
    after
        5000 ->
            ct:fail(histogram_receive_timeout)
    end,


    ok.

default_view(_Config) ->
    DefaultMeter = otel_meter_default,

    Meter = opentelemetry_experimental:get_meter(),
    ?assertMatch({DefaultMeter, _}, Meter),

    CounterName = z_counter,
    CounterDesc = <<"counter description">>,
    CounterUnit = kb,

    Counter = otel_meter:create_counter(Meter, CounterName,
                                        #{description => CounterDesc,
                                          unit => CounterUnit}),
    ?assertMatch(#instrument{meter = {DefaultMeter,_},
                             module = DefaultMeter,
                             name = CounterName,
                             description = CounterDesc,
                             kind = counter,
                             unit = CounterUnit}, Counter),

    Ctx = otel_ctx:new(),

    ?assertEqual(ok, otel_counter:add(Ctx, Counter, 2, #{<<"c">> => <<"b">>})),
    ?assertEqual(ok, otel_counter:add(Ctx, Counter, 3, #{<<"a">> => <<"b">>, <<"d">> => <<"e">>})),
    ?assertEqual(ok, otel_counter:add(Ctx, Counter, 4, #{<<"c">> => <<"b">>})),
    ?assertEqual(ok, otel_counter:add(Ctx, Counter, 5, #{<<"c">> => <<"b">>})),

    otel_meter_server:force_flush(),

    ?assertSumReceive(z_counter, <<"counter description">>, kb, [{11, #{<<"c">> => <<"b">>}}]),

    ok.

provider_test(_Config) ->
    DefaultMeter = otel_meter_default,

    Meter = opentelemetry_experimental:get_meter(),
    ?assertMatch({DefaultMeter, _}, Meter),

    CounterName = a_counter,
    CounterDesc = <<"counter description">>,
    CounterUnit = kb,

    Counter = otel_meter:create_counter(Meter, CounterName,
                                        #{description => CounterDesc,
                                          unit => CounterUnit}),
    ?assertMatch(#instrument{meter = {DefaultMeter,_},
                             module = DefaultMeter,
                             name = CounterName,
                             description = CounterDesc,
                             kind = counter,
                             unit = CounterUnit}, Counter),

    Ctx = otel_ctx:new(),

    ?assertEqual(ok, otel_counter:add(Ctx, Counter, 2, #{<<"c">> => <<"b">>})),
    ?assertEqual(ok, otel_counter:add(Ctx, Counter, 3, #{<<"a">> => <<"b">>, <<"d">> => <<"e">>})),
    ?assertEqual(ok, otel_counter:add(Ctx, Counter, 4, #{<<"c">> => <<"b">>})),
    ?assertEqual(ok, otel_counter:add(Ctx, Counter, 5, #{<<"c">> => <<"b">>})),

    %% converts counter to a float value
    ?assertEqual(ok, otel_counter:add(Ctx, Counter, 5.0, #{<<"c">> => <<"b">>})),

    %% ignored because only positive measurements are allowed for counters
    ?assertEqual(ok, otel_counter:add(Ctx, Counter, -10, #{<<"c">> => <<"b">>})),

    otel_meter_server:force_flush(),

    ?assertSumReceive(a_counter, <<"counter description">>, kb, [{16.0, #{<<"c">> => <<"b">>}}]),
    ?assertSumReceive(view_c, <<"counter description">>, kb, [{16.0, #{<<"c">> => <<"b">>}}]),

    %% sum agg is default delta temporality so counter will reset
    ?assertEqual(ok, otel_counter:add(Ctx, Counter, 7, #{<<"c">> => <<"b">>})),
    otel_meter_server:force_flush(),
    ?assertSumReceive(a_counter, <<"counter description">>, kb, [{7, #{<<"c">> => <<"b">>}}]),

    ok.

view_creation_test(_Config) ->
    DefaultMeter = otel_meter_default,

    Meter = opentelemetry_experimental:get_meter(),
    ?assertMatch({DefaultMeter, _}, Meter),

    CounterName = a_counter,
    CounterDesc = <<"counter description">>,
    CounterUnit = kb,

    Counter = otel_counter:create(Meter, CounterName,
                                  #{description => CounterDesc,
                                    unit => CounterUnit}),
    ?assertMatch(#instrument{meter = {DefaultMeter,_},
                             module = DefaultMeter,
                             name = CounterName,
                             description = CounterDesc,
                             kind = counter,
                             unit = CounterUnit}, Counter),

    ?assert(otel_meter_server:add_view(view_a, #{instrument_name => a_counter}, #{aggregation_module => otel_aggregation_sum})),

    {ok, View} = otel_view:new(#{instrument_name => a_counter}, #{aggregation_module => otel_aggregation_sum}),
    %% view name becomes the instrument name
    ?assertEqual(a_counter, View#view.name),

    Matches = otel_view:match_instrument_to_views(Counter, [View], false, always_off),
    ?assertMatch([_], Matches),

    {ok, ViewUnitMatch} = otel_view:new(#{instrument_name => CounterName, instrument_unit => CounterUnit}, #{aggregation_module => otel_aggregation_sum}),
    ?assertMatch([{#view{}, _}], otel_view:match_instrument_to_views(Counter, [ViewUnitMatch], false, always_off)),

    {ok, ViewUnitNotMatch} = otel_view:new(#{instrument_name => CounterName, instrument_unit => not_matching}, #{aggregation_module => otel_aggregation_sum}),
    ?assertMatch([{undefined, _}], otel_view:match_instrument_to_views(Counter, [ViewUnitNotMatch], false, always_off)),

    %% views require a unique name
    ?assert(otel_meter_server:add_view(view_b, #{instrument_name => a_counter}, #{aggregation_module => otel_aggregation_sum})),
    %% ?assertNot(otel_meter_server:add_view(view_b, #{instrument_name => a_counter}, #{aggregation_module => otel_aggregation_sum})),

    %% only one view that matches all instruments can be allowed
    ?assert(otel_meter_server:add_view(view_c, #{}, #{aggregation_module => otel_aggregation_sum})),
    %% ?assertNot(otel_meter_server:add_view(view_d, #{}, #{aggregation_module => otel_aggregation_sum})),

    ?assert(otel_meter_server:add_view(#{instrument_name => b_counter}, #{aggregation_module => otel_aggregation_sum})),
    ?assert(otel_meter_server:add_view(#{instrument_name => c_counter}, #{aggregation_module => otel_aggregation_sum})),

    ok.

wildcard_view(_Config) ->
    Meter = opentelemetry_experimental:get_meter(),

    ViewCriteria = #{instrument_name => '*'},
    ViewConfig = #{aggregation_module => otel_aggregation_drop},

    ?assert(otel_meter_server:add_view(ViewCriteria, ViewConfig)),

    CounterName = a_counter,
    CounterDesc = <<"counter description">>,
    CounterUnit = kb,

    Counter = otel_counter:create(Meter, CounterName,
                                  #{description => CounterDesc,
                                    unit => CounterUnit}),

    Ctx = otel_ctx:new(),

    ?assertEqual(ok, otel_counter:add(Ctx, Counter, 1, #{})),

    otel_meter_server:force_flush(),

    ?assertNotReceive(CounterName, CounterDesc, CounterUnit),

    {ok, View} = otel_view:new(ViewCriteria, ViewConfig),
    ?assertMatch([{#view{}, _}], otel_view:match_instrument_to_views(Counter, [View], false, always_off)),

    %% not possible to create wildcard views with a name
    {error, named_wildcard_view} = otel_view:new(view_name, ViewCriteria, ViewConfig),

    ok.

counter_add(_Config) ->
    Meter = opentelemetry_experimental:get_meter(),

    CounterName = a_counter,
    CounterDesc = <<"counter description">>,
    CounterUnit = kb,

    Counter = otel_counter:create(Meter, CounterName,
                                  #{description => CounterDesc,
                                    unit => CounterUnit}),

    Ctx = otel_ctx:new(),

    ?assertMatch(ok, otel_counter:add(Ctx, Counter, 3, #{})),
    ok.

multiple_readers(_Config) ->
    Meter = opentelemetry_experimental:get_meter(),

    CounterDesc = <<"counter description">>,
    CounterUnit = kb,

    CounterA = otel_meter:create_counter(Meter, a_counter,
                                         #{description => CounterDesc,
                                           unit => CounterUnit}),
    CounterB = otel_meter:create_counter(Meter, b_counter,
                                         #{description => CounterDesc,
                                           unit => CounterUnit}),

    Ctx = otel_ctx:new(),

    otel_meter_server:add_view(#{instrument_name => a_counter}, #{aggregation_module => otel_aggregation_sum}),
    otel_meter_server:add_view(#{instrument_name => b_counter}, #{}),

    ?assertEqual(ok, otel_counter:add(Ctx, CounterA, 2, #{<<"c">> => <<"b">>})),
    ?assertEqual(ok, otel_counter:add(Ctx, CounterA, 3, #{<<"a">> => <<"b">>, <<"d">> => <<"e">>})),
    ?assertEqual(ok, otel_counter:add(Ctx, CounterA, 4, #{<<"c">> => <<"b">>})),
    ?assertEqual(ok, otel_counter:add(Ctx, CounterA, 5, #{<<"c">> => <<"b">>})),

    ?assertEqual(ok, otel_counter:add(Ctx, CounterB, 2, #{<<"c">> => <<"b">>})),

    otel_meter_server:force_flush(),

    %% 2nd reader has counter set to drop so only 1 of b_counter is expected bc it does
    %% not set an aggregation in the view definition
    ?assertSumReceive(a_counter, <<"counter description">>, kb, [{11, #{<<"c">> => <<"b">>}}]),
    ?assertSumReceive(a_counter, <<"counter description">>, kb, [{11, #{<<"c">> => <<"b">>}}]),
    ?assertSumReceive(b_counter, <<"counter description">>, kb, [{2, #{<<"c">> => <<"b">>}}]),
    ?assertNotReceive(b_counter, <<"counter description">>, kb),

    ok.

explicit_histograms(_Config) ->
    DefaultMeter = otel_meter_default,

    Meter = opentelemetry_experimental:get_meter(),
    ?assertMatch({DefaultMeter, _}, Meter),

    HistogramName = a_histogram,
    HistogramDesc = <<"histogram description">>,
    HistogramUnit = ms,

    Histogram = otel_meter:create_histogram(Meter, HistogramName,
                                            #{description => HistogramDesc,
                                              unit => HistogramUnit}),
    ?assertMatch(#instrument{meter = {DefaultMeter,_},
                             module = DefaultMeter,
                             name = HistogramName,
                             description = HistogramDesc,
                             kind = histogram,
                             unit = HistogramUnit}, Histogram),

    Ctx = otel_ctx:new(),

    otel_meter_server:add_view(#{instrument_name => a_histogram}, #{}),

    ?assertEqual(ok, otel_histogram:record(Ctx, Histogram, 20, #{<<"c">> => <<"b">>})),
    ?assertEqual(ok, otel_histogram:record(Ctx, Histogram, 30, #{<<"a">> => <<"b">>, <<"d">> => <<"e">>})),
    ?assertEqual(ok, otel_histogram:record(Ctx, Histogram, 44, #{<<"c">> => <<"b">>})),
    ?assertEqual(ok, otel_histogram:record(Ctx, Histogram, 100, #{<<"c">> => <<"b">>})),
    ?assertEqual(ok, otel_histogram:record(Ctx, Histogram, 20000, #{<<"c">> => <<"b">>})),

    otel_meter_server:force_flush(),

    receive
        {otel_metric, #metric{name=a_histogram,
                              data=#histogram{datapoints=Datapoints}}} ->
            AttributeBuckets =
                lists:sort([{Attributes, Buckets, Min, Max, Sum} || #histogram_datapoint{bucket_counts=Buckets,
                                                                                         attributes=Attributes,
                                                                                         min=Min,
                                                                                         max=Max,
                                                                                         sum=Sum}  <- Datapoints]),
            ?assertEqual([], [{#{<<"c">> => <<"b">>}, [0,0,0,1,1,0,1,0,0,0,0,0,0,0,0,1], 20, 20000, 20164},
                              {#{<<"a">> => <<"b">>, <<"d">> => <<"e">>}, [0,0,0,0,1,0,0,0,0,0,0,0,0,0,0,0], 30, 30, 30}]
                         -- AttributeBuckets, AttributeBuckets)
    after
        5000 ->
            ct:fail(histogram_receive_timeout)
    end,

    ok.

delta_explicit_histograms(_Config) ->
    DefaultMeter = otel_meter_default,

    Meter = opentelemetry_experimental:get_meter(),
    ?assertMatch({DefaultMeter, _}, Meter),

    HistogramName = a_histogram,
    HistogramDesc = <<"histogram description">>,
    HistogramUnit = ms,

    Ctx = otel_ctx:new(),

    Histogram = otel_meter:create_histogram(Meter, HistogramName,
                                            #{description => HistogramDesc,
                                              unit => HistogramUnit}),
    ?assertMatch(#instrument{meter = {DefaultMeter,_},
                             module = DefaultMeter,
                             name = HistogramName,
                             description = HistogramDesc,
                             kind = histogram,
                             unit = HistogramUnit}, Histogram),

    otel_meter_server:add_view(#{instrument_name => a_histogram}, #{}),


    ?assertEqual(ok, otel_histogram:record(Ctx, Histogram, 20, #{<<"c">> => <<"b">>})),
    ?assertEqual(ok, otel_histogram:record(Ctx, Histogram, 30, #{<<"a">> => <<"b">>, <<"d">> => <<"e">>})),
    ?assertEqual(ok, otel_histogram:record(Ctx, Histogram, 44, #{<<"c">> => <<"b">>})),
    ?assertEqual(ok, otel_histogram:record(Ctx, Histogram, 100, #{<<"c">> => <<"b">>})),

    otel_meter_server:force_flush(),

    receive
        {otel_metric, #metric{name=a_histogram,
                              data=#histogram{datapoints=Datapoints}}} ->
            AttributeBuckets =
                lists:sort([{Attributes, Buckets, Min, Max, Sum} || #histogram_datapoint{bucket_counts=Buckets,
                                                                                         attributes=Attributes,
                                                                                         min=Min,
                                                                                         max=Max,
                                                                                         sum=Sum}  <- Datapoints]),
            ?assertEqual([], [{#{<<"c">> => <<"b">>}, [0,0,0,1,1,0,1,0,0,0,0,0,0,0,0,0], 20, 100, 164},
                              {#{<<"a">> => <<"b">>, <<"d">> => <<"e">>}, [0,0,0,0,1,0,0,0,0,0,0,0,0,0,0,0], 30, 30, 30}]
                         -- AttributeBuckets, AttributeBuckets)
    after
        5000 ->
            ct:fail(histogram_receive_timeout)
    end,

    ?assertEqual(ok, otel_histogram:record(Ctx, Histogram, 88, #{<<"c">> => <<"b">>})),

    otel_meter_server:force_flush(),

    receive
        {otel_metric, #metric{name=a_histogram,
                              data=#histogram{datapoints=Datapoints1}}} ->
            AttributeBuckets1 =
                [{Attributes, Buckets, Min, Max, Sum} || #histogram_datapoint{bucket_counts=Buckets,
                                                                              attributes=Attributes,
                                                                              min=Min,
                                                                              max=Max,
                                                                              sum=Sum}  <- Datapoints1],
            ?assertEqual([], [{#{<<"c">> => <<"b">>}, [0,0,0,0,0,0,1,0,0,0,0,0,0,0,0,0], 88, 88, 88}]                                                      -- AttributeBuckets1, AttributeBuckets1)
    after
        5000 ->
            ct:fail(histogram_receive_timeout)
    end,

    ok.

delta_counter(_Config) ->
    DefaultMeter = otel_meter_default,

    Meter = opentelemetry_experimental:get_meter(),
    ?assertMatch({DefaultMeter, _}, Meter),

    CounterName = a_counter,
    CounterDesc = <<"counter description">>,
    CounterUnit = kb,

    Counter = otel_counter:create(Meter, CounterName,
                                  #{description => CounterDesc,
                                    unit => CounterUnit}),
    ?assertMatch(#instrument{meter = {DefaultMeter,_},
                             module = DefaultMeter,
                             name = CounterName,
                             description = CounterDesc,
                             kind = counter,
                             unit = CounterUnit}, Counter),

    otel_meter_server:add_view(#{instrument_name => a_counter}, #{}),

    Ctx = otel_ctx:new(),

    ?assertEqual(ok, otel_counter:add(Ctx, Counter, 2, #{<<"c">> => <<"b">>})),
    ?assertEqual(ok, otel_counter:add(Ctx, Counter, 3, #{<<"a">> => <<"b">>, <<"d">> => <<"e">>})),
    ?assertEqual(ok, otel_counter:add(Ctx, Counter, 4, #{<<"c">> => <<"b">>})),

    otel_meter_server:force_flush(),

    ?assertSumReceive(a_counter, <<"counter description">>, kb, [{6, #{<<"c">> => <<"b">>}}]),

    ?assertEqual(ok, otel_counter:add(Ctx, Counter, 5, #{<<"c">> => <<"b">>})),

    ?assertEqual(ok, otel_counter:add(Ctx, Counter, 3, #{<<"a">> => <<"b">>, <<"d">> => <<"e">>})),
    ?assertEqual(ok, otel_counter:add(Ctx, Counter, 8, #{<<"c">> => <<"b">>})),

    otel_meter_server:force_flush(),

    ?assertSumReceive(a_counter, <<"counter description">>, kb, [{13, #{<<"c">> => <<"b">>}}]),

    ok.

cumulative_counter(_Config) ->
    DefaultMeter = otel_meter_default,

    Meter = opentelemetry_experimental:get_meter(),
    ?assertMatch({DefaultMeter, _}, Meter),

    CounterName = a_counter,
    CounterDesc = <<"counter description">>,
    CounterUnit = kb,

    Counter = otel_counter:create(Meter, CounterName,
                                  #{description => CounterDesc,
                                    unit => CounterUnit}),
    ?assertMatch(#instrument{meter = {DefaultMeter,_},
                             module = DefaultMeter,
                             name = CounterName,
                             description = CounterDesc,
                             kind = counter,
                             unit = CounterUnit}, Counter),

    Ctx = otel_ctx:new(),

    otel_meter_server:add_view(#{instrument_name => a_counter},
                               #{aggregation_module => otel_aggregation_sum}),

    ?assertEqual(ok, otel_counter:add(Ctx, Counter, 2, #{<<"c">> => <<"b">>})),
    ?assertEqual(ok, otel_counter:add(Ctx, Counter, 3, #{<<"a">> => <<"b">>, <<"d">> => <<"e">>})),
    ?assertEqual(ok, otel_counter:add(Ctx, Counter, 4, #{<<"c">> => <<"b">>})),

    otel_meter_server:force_flush(),

    ?assertSumReceive(a_counter, <<"counter description">>, kb, [{6, #{<<"c">> => <<"b">>}}]),

    ?assertEqual(ok, otel_counter:add(Ctx, Counter, 5, #{<<"c">> => <<"b">>})),

    ?assertEqual(ok, otel_counter:add(Ctx, Counter, 3, #{<<"a">> => <<"b">>, <<"d">> => <<"e">>})),
    ?assertEqual(ok, otel_counter:add(Ctx, Counter, 7, #{<<"c">> => <<"b">>})),

    otel_meter_server:force_flush(),

    ?assertSumReceive(a_counter, <<"counter description">>, kb, [{18, #{<<"c">> => <<"b">>}}]),

    ?assertEqual(ok, otel_counter:add(Ctx, Counter, 3, #{<<"c">> => <<"b">>})),
    ?assertEqual(ok, otel_counter:add(Ctx, Counter, 2, #{<<"c">> => <<"b">>})),

    otel_meter_server:force_flush(),

    ?assertSumReceive(a_counter, <<"counter description">>, kb, [{23, #{<<"c">> => <<"b">>}}]),

    ok.

kill_reader(_Config) ->
    DefaultMeter = otel_meter_default,

    Meter = opentelemetry_experimental:get_meter(),
    ?assertMatch({DefaultMeter, _}, Meter),

    CounterName = z_counter,
    CounterDesc = <<"counter description">>,
    CounterUnit = kb,

    Counter = otel_meter:create_counter(Meter, CounterName,
                                        #{description => CounterDesc,
                                          unit => CounterUnit}),
    ?assertMatch(#instrument{meter = {DefaultMeter,_},
                             module = DefaultMeter,
                             name = CounterName,
                             description = CounterDesc,
                             kind = counter,
                             unit = CounterUnit}, Counter),

    Ctx = otel_ctx:new(),

    ?assertEqual(ok, otel_counter:add(Ctx, Counter, 3, #{<<"c">> => <<"b">>})),
    ?assertEqual(ok, otel_counter:add(Ctx, Counter, 3, #{<<"a">> => <<"b">>, <<"d">> => <<"e">>})),

    otel_meter_server:force_flush(),

    ?assertSumReceive(z_counter, <<"counter description">>, kb, [{3, #{<<"c">> => <<"b">>}}]),

    %% counter is delta, so is reset to 0. take a measurement here before
    %% killer the reader to test that it isn't lost when the reader restarts
    ?assertEqual(ok, otel_counter:add(Ctx, Counter, 4, #{<<"c">> => <<"b">>})),

    [{_, ProviderSupPid, _, _}] = supervisor:which_children(otel_meter_provider_sup),
    {_, ReaderSup, _, _} = lists:keyfind(otel_metric_reader_sup, 1, supervisor:which_children(ProviderSupPid)),

    [ReaderPid] = [Pid || {_, Pid, _, _} <- supervisor:which_children(ReaderSup)],
    erlang:exit(ReaderPid, kill),

    %% loop until a new reader has started
    ?UNTIL([Pid || {_, Pid, _, _} <- supervisor:which_children(ReaderSup),
                   Pid =/= ReaderPid] =/= []),

    %% This will create an ignored duplicate Counter since the Instruments table
    %% is owned by the `otel_metrics_server' process
    Counter = otel_meter:create_counter(Meter, CounterName,
                                        #{description => CounterDesc,
                                          unit => CounterUnit}),

    ?assertEqual(ok, otel_counter:add(Ctx, Counter, 4, #{<<"c">> => <<"b">>})),
    ?assertEqual(ok, otel_counter:add(Ctx, Counter, 5, #{<<"c">> => <<"b">>})),

    otel_meter_server:force_flush(),

    %% 13 because we don't lose previous metrics for a reader after it crashes
    ?assertSumReceive(z_counter, <<"counter description">>, kb, [{13, #{<<"c">> => <<"b">>}}]),

    ok.

kill_server(_Config) ->
    DefaultMeter = otel_meter_default,

    Meter = opentelemetry_experimental:get_meter(),
    ?assertMatch({DefaultMeter, _}, Meter),

    ACounterName = a_counter,
    CounterName = z_counter,
    CounterDesc = <<"counter description">>,
    CounterUnit = kb,

    ACounter = otel_meter:create_counter(Meter, ACounterName,
                                         #{description => CounterDesc,
                                           unit => CounterUnit}),
    Counter = otel_meter:create_counter(Meter, CounterName,
                                        #{description => CounterDesc,
                                          unit => CounterUnit}),
    ?assertMatch(#instrument{meter = {DefaultMeter,_},
                             module = DefaultMeter,
                             name = CounterName,
                             description = CounterDesc,
                             kind = counter,
                             unit = CounterUnit}, Counter),

    Ctx = otel_ctx:new(),

    ?assertEqual(ok, otel_counter:add(Ctx, ACounter, 2, #{<<"c">> => <<"b">>})),
    ?assertEqual(ok, otel_counter:add(Ctx, Counter, 3, #{<<"a">> => <<"b">>, <<"d">> => <<"e">>})),

    CurrentPid = erlang:whereis(?GLOBAL_METER_PROVIDER_REG_NAME),
    erlang:exit(erlang:whereis(?GLOBAL_METER_PROVIDER_REG_NAME), kill),

    %% wait until process has died and born again
    ?UNTIL(erlang:whereis(?GLOBAL_METER_PROVIDER_REG_NAME) =/= CurrentPid),
    ?UNTIL(erlang:whereis(?GLOBAL_METER_PROVIDER_REG_NAME) =/= undefined),

    %% TODO: Agh! need to supervise ETS tables so meter servers can crash and not then
    %% lose all existing Instrument/View matches
    ACounter = otel_meter:create_counter(Meter, ACounterName,
                                         #{description => CounterDesc,
                                           unit => CounterUnit}),
    Counter = otel_meter:create_counter(Meter, CounterName,
                                        #{description => CounterDesc,
                                          unit => CounterUnit}),

    ?assertEqual(ok, otel_counter:add(Ctx, Counter, 4, #{<<"c">> => <<"b">>})),
    ?assertEqual(ok, otel_counter:add(Ctx, Counter, 5, #{<<"c">> => <<"b">>})),

    otel_meter_server:force_flush(),

    %% at this time a crashed meter server will mean losing the recorded metrics up to that point
    ?assertSumReceive(a_counter, <<"counter description">>, kb, []),
    ?assertSumReceive(z_counter, <<"counter description">>, kb, [{9, #{<<"c">> => <<"b">>}}]),

    ok.

observable_counter(_Config) ->
    DefaultMeter = otel_meter_default,

    Meter = opentelemetry_experimental:get_meter(),
    ?assertMatch({DefaultMeter, _}, Meter),

    CounterName = a_observable_counter,
    CounterDesc = <<"observable counter description">>,
    CounterUnit = kb,

    ?assert(otel_meter_server:add_view(#{instrument_name => CounterName},
                                       #{aggregation_module => otel_aggregation_sum})),

    Counter = otel_meter:create_observable_counter(Meter, CounterName,
                                                   fun(_Args) ->
                                                           MeasurementAttributes1 = #{<<"a">> => <<"b">>},
                                                           MeasurementAttributes2 = #{<<"c">> => <<"d">>},
                                                           [{4, MeasurementAttributes1},
                                                            {5, MeasurementAttributes2}]
                                                   end,
                                                   [],
                                                   #{description => CounterDesc,
                                                     unit => CounterUnit}),

    ?assertMatch(#instrument{meter = {DefaultMeter,_},
                             module = DefaultMeter,
                             name = CounterName,
                             description = CounterDesc,
                             kind = observable_counter,
                             unit = CounterUnit,
                             callback=_}, Counter),

    otel_meter_server:force_flush(),

    ?assertSumReceive(CounterName, <<"observable counter description">>, kb, [{4, #{<<"a">> => <<"b">>}},
                                                                              {5, #{<<"c">> => <<"d">>}}]),

    otel_meter_server:force_flush(),

    ?assertSumReceive(CounterName, <<"observable counter description">>, kb, [{4, #{<<"a">> => <<"b">>}},
                                                                              {5, #{<<"c">> => <<"d">>}}]),

    ok.

observable_updown_counter(_Config) ->
    DefaultMeter = otel_meter_default,

    Meter = opentelemetry_experimental:get_meter(),
    ?assertMatch({DefaultMeter, _}, Meter),

    CounterName = a_observable_updown_counter,
    CounterDesc = <<"observable updown counter description">>,
    CounterUnit = kb,

    ?assert(otel_meter_server:add_view(#{instrument_name => CounterName}, #{aggregation_module => otel_aggregation_sum})),

    Counter = otel_meter:create_observable_updowncounter(Meter, CounterName,
                                                         fun(_) ->
                                                                 MeasurementAttributes = #{<<"a">> => <<"b">>},
                                                                 [{5, MeasurementAttributes}]
                                                         end,
                                                         [],
                                                         #{description => CounterDesc,
                                                           unit => CounterUnit}),

    ?assertMatch(#instrument{meter = {DefaultMeter,_},
                             module = DefaultMeter,
                             name = CounterName,
                             description = CounterDesc,
                             kind = observable_updowncounter,
                             unit = CounterUnit,
                             callback=_}, Counter),

    otel_meter_server:force_flush(),

    ?assertSumReceive(CounterName, <<"observable updown counter description">>, kb, [{5, #{<<"a">> => <<"b">>}}]),

    ok.

observable_gauge(_Config) ->
    DefaultMeter = otel_meter_default,

    Meter = opentelemetry_experimental:get_meter(),
    ?assertMatch({DefaultMeter, _}, Meter),

    CounterName = a_observable_gauge,
    CounterDesc = <<"observable gauge description">>,
    CounterUnit = kb,

    ?assert(otel_meter_server:add_view(#{instrument_name => CounterName}, #{aggregation_module => otel_aggregation_last_value})),

    Counter = otel_meter:create_observable_gauge(Meter, CounterName,
                                                 fun(_) ->
                                                         [{5, #{<<"a">> => <<"b">>}}]
                                                 end,
                                                 [],
                                                 #{description => CounterDesc,
                                                   unit => CounterUnit}),

    ?assertMatch(#instrument{meter = {DefaultMeter,_},
                             module = DefaultMeter,
                             name = CounterName,
                             description = CounterDesc,
                             kind = observable_gauge,
                             unit = CounterUnit,
                             callback=_}, Counter),

    otel_meter_server:force_flush(),

    ?assertLastValueReceive(CounterName, CounterDesc, CounterUnit, [{5, #{<<"a">> => <<"b">>}}]),

    ok.

multi_instrument_callback(_Config) ->
    DefaultMeter = otel_meter_default,

    Meter = opentelemetry_experimental:get_meter(),
    ?assertMatch({DefaultMeter, _}, Meter),

    CounterName = a_observable_counter,
    CounterDesc = <<"observable counter description">>,

    GaugeName = a_observable_gauge,
    GaugeDesc = <<"observable gauge description">>,

    Unit = kb,

    ?assert(otel_meter_server:add_view(#{instrument_name => CounterName}, #{aggregation_module => otel_aggregation_sum})),

    Counter = otel_observable_counter:create(Meter, CounterName, #{description => CounterDesc, unit => Unit}),
    Gauge = otel_observable_gauge:create(Meter, GaugeName, #{description => GaugeDesc, unit => Unit}),

    otel_meter:register_callback(Meter, [Counter, Gauge],
                                 fun(_) ->
                                         [{CounterName, [{4, #{<<"a">> => <<"b">>}}]},
                                          {GaugeName, [{5, #{<<"a">> => <<"b">>}}]}]
                                 end, []),

    otel_meter_server:force_flush(),

    ?assertSumReceive(CounterName, CounterDesc, Unit, [{4, #{<<"a">> => <<"b">>}}]),
    ?assertLastValueReceive(GaugeName, GaugeDesc, Unit, [{5, #{<<"a">> => <<"b">>}}]),

    ok.

sync_filtered_attributes(_Config) ->
    Meter = opentelemetry_experimental:get_meter(
              opentelemetry:get_application_scope(?MODULE)),

    CounterName = a_counter,
    CounterDesc = <<"counter description">>,
    CounterUnit = kb,

    Counter = otel_counter:create(Meter, CounterName,
                                  #{description => CounterDesc,
                                    unit => CounterUnit}),
    ?assertMatch(#instrument{meter = {otel_meter_default, _},
                             module = otel_meter_default,
                             name = CounterName,
                             description = CounterDesc,
                             kind = counter,
                             unit = CounterUnit}, Counter),

    Ctx = otel_ctx:new(),

    ?assert(otel_meter_server:add_view(view_a, #{instrument_name => CounterName},
                                       #{aggregation_module => otel_aggregation_sum,
                                         attribute_keys => [a, b]})),

    ?assertEqual(ok, otel_counter:add(Ctx, Counter, 2, #{a => 1, b => 2, c => 3})),
    ?assertEqual(ok, otel_counter:add(Ctx, Counter, 5, #{a => 1, b => 2})),
    ?assertEqual(ok, ?counter_add(CounterName, 5, #{a => 1, b => 2, c => 3})),

    otel_meter_server:force_flush(),

    ?assertSumReceive(CounterName, CounterDesc, kb,
                      [{7, #{a => 1, b => 2, c => 3}}, {5, #{a => 1, b => 2}}]),
    ?assertSumReceive(view_a, CounterDesc, kb,
                      [{12, #{a => 1, b => 2}}]),


    ok.

async_filtered_attributes(_Config) ->
    DefaultMeter = otel_meter_default,

    Meter = opentelemetry_experimental:get_meter(),
    ?assertMatch({DefaultMeter, _}, Meter),

    CounterName = a_observable_counter,
    CounterDesc = <<"observable counter description">>,
    CounterUnit = kb,

    ?assert(otel_meter_server:add_view(#{instrument_name => CounterName},
                                       #{aggregation_module => otel_aggregation_sum,
                                         attribute_keys => [a]})),

    Counter = otel_meter:create_observable_counter(Meter, CounterName,
                                                   fun(_Args) ->
                                                           MeasurementAttributes = #{a => b,
                                                                                     c => d},
                                                           [{4, MeasurementAttributes}]
                                                   end,
                                                   [],
                                                   #{description => CounterDesc,
                                                     unit => CounterUnit}),

    ?assertMatch(#instrument{meter = {DefaultMeter,_},
                             module = DefaultMeter,
                             name = CounterName,
                             description = CounterDesc,
                             kind = observable_counter,
                             unit = CounterUnit,
                             callback=_}, Counter),

    otel_meter_server:force_flush(),

    ?assertSumReceive(CounterName, <<"observable counter description">>, kb, [{4, #{a => b}}]),

    ok.

delta_observable_counter(_Config) ->
    DefaultMeter = otel_meter_default,

    Meter = opentelemetry_experimental:get_meter(),
    ?assertMatch({DefaultMeter, _}, Meter),

    CounterName = a_observable_counter,
    CounterDesc = <<"observable counter description">>,
    CounterUnit = kb,

    ?assert(otel_meter_server:add_view(#{instrument_name => CounterName}, #{aggregation_module => otel_aggregation_sum})),

    Counter = otel_meter:create_observable_counter(Meter, CounterName,
                                                   fun(_Args) ->
                                                           MeasurementAttributes = #{<<"a">> => <<"b">>},
                                                           [{4, MeasurementAttributes}]
                                                   end,
                                                   [],
                                                   #{description => CounterDesc,
                                                     unit => CounterUnit}),

    ?assertMatch(#instrument{meter = {DefaultMeter,_},
                             module = DefaultMeter,
                             name = CounterName,
                             description = CounterDesc,
                             kind = observable_counter,
                             unit = CounterUnit,
                             callback=_}, Counter),

    otel_meter_server:force_flush(),

    ?assertSumReceive(CounterName, <<"observable counter description">>, kb, [{4, #{<<"a">> => <<"b">>}}]),

    otel_meter_server:force_flush(),

    ?assertSumReceive(CounterName, <<"observable counter description">>, kb, [{0, #{<<"a">> => <<"b">>}}]),

    ok.

bad_observable_return(_Config) ->
    DefaultMeter = otel_meter_default,

    Meter = opentelemetry_experimental:get_meter(),
    ?assertMatch({DefaultMeter, _}, Meter),

    CounterName = a_observable_counter,
    CounterName2 = b_observable_counter,
    CounterDesc = <<"observable counter description">>,
    CounterDesc2 = <<"observable counter 2 description">>,
    CounterUnit = kb,

    ?assert(otel_meter_server:add_view(#{instrument_name => CounterName}, #{})),
    ?assert(otel_meter_server:add_view(#{instrument_name => CounterName2}, #{})),

    _Counter = otel_meter:create_observable_counter(Meter, CounterName,
                                                    fun(_Args) ->
                                                            not_a_list
                                                    end,
                                                    [],
                                                    #{description => CounterDesc,
                                                      unit => CounterUnit}),

    _Counter2 = otel_meter:create_observable_counter(Meter, CounterName2,
                                                     fun(_Args) ->
                                                             [{not_a_number, #{}},
                                                              {7, not_a_map},
                                                              {8, #{}}]
                                                     end,
                                                     [],
                                                     #{description => CounterDesc2,
                                                       unit => CounterUnit}),

    otel_meter_server:force_flush(),

    ?assertSumReceive(CounterName2, <<"observable counter 2 description">>, kb, [{8, #{}}]),

    otel_meter_server:force_flush(),

    ?assertSumReceive(CounterName2, <<"observable counter 2 description">>, kb, [{8, #{}}]),

    ok.

advisory_params(_Config) ->
    DefaultMeter = otel_meter_default,

    Meter = opentelemetry_experimental:get_meter(),
    ?assertMatch({DefaultMeter, _}, Meter),

    % explicit_bucket_boundaries allowed only for histograms
    Counter = otel_counter:create(Meter, invalid_1,
                                  #{advisory_params => #{explicit_bucket_boundaries => [1, 2, 3]}}),
    ?assertEqual(Counter#instrument.advisory_params, #{}),

    % advisory parameters different from explicit_bucket_boundaries are not allowed
    Counter1 = otel_counter:create(Meter, invalid_2, #{advisory_params => #{invalid => invalid}}),
    ?assertEqual(Counter1#instrument.advisory_params, #{}),

    % explicit_bucket_boundaries should be an ordered list of numbers
    Histo1 = otel_histogram:create(Meter, invalid_3,
                                  #{advisory_params => #{explicit_bucket_boundaries => invalid}}),
    ?assertEqual(Histo1#instrument.advisory_params, #{}),

    Histo2 = otel_histogram:create(Meter, invalid_4,
                                  #{advisory_params => #{explicit_bucket_boundaries => [2,1,4]}}),
    ?assertEqual(Histo2#instrument.advisory_params, #{}),

    % when valid use the explicit_bucket_boundaries from advisory_params if not set in a view
    Histogram = otel_histogram:create(Meter, a_histogram,
                                  #{advisory_params => #{explicit_bucket_boundaries => [10, 20, 30]}}),
    ?assertEqual(Histogram#instrument.advisory_params, #{explicit_bucket_boundaries => [10, 20, 30]}),

    Ctx = otel_ctx:new(),

    ?assertEqual(ok, otel_histogram:record(Ctx, Histogram, 15, #{<<"a">> => <<"1">>})),
    ?assertEqual(ok, otel_histogram:record(Ctx, Histogram, 50, #{<<"a">> => <<"1">>})),
    ?assertEqual(ok, otel_histogram:record(Ctx, Histogram, 26, #{<<"a">> => <<"2">>})),

    otel_meter_server:force_flush(),

    receive
        {otel_metric, #metric{name=a_histogram,
                              data=#histogram{datapoints=Datapoints}}} ->
            AttributeBuckets =
                lists:sort([{Attributes, Buckets, Min, Max, Sum} || #histogram_datapoint{bucket_counts=Buckets,
                                                                                         attributes=Attributes,
                                                                                         min=Min,
                                                                                         max=Max,
                                                                                         sum=Sum} <- Datapoints]),
            ?assertEqual([], [{#{<<"a">> => <<"1">>}, [0,1,0,1], 15, 50, 65},
                              {#{<<"a">> => <<"2">>}, [0,0,1,0], 26, 26, 26}]
                         -- AttributeBuckets, AttributeBuckets)
    after
        5000 ->
            ct:fail(histogram_receive_timeout)
    end,

    % explicit_bucket_boundaries from view have precedence
    ?assert(otel_meter_server:add_view(view, #{instrument_name => b_histogram}, #{
        aggregation_module => otel_aggregation_histogram_explicit,
        aggregation_options => #{explicit_bucket_boundaries => [10, 100]}})),

    HistogramB = otel_histogram:create(Meter, b_histogram,
                                  #{advisory_params => #{explicit_bucket_boundaries => [10, 20, 30]}}),
    ?assertEqual(HistogramB#instrument.advisory_params, #{explicit_bucket_boundaries => [10, 20, 30]}),

    ?assertEqual(ok, otel_histogram:record(Ctx, HistogramB, 15, #{<<"a">> => <<"1">>})),
    ?assertEqual(ok, otel_histogram:record(Ctx, HistogramB, 50, #{<<"a">> => <<"1">>})),
    ?assertEqual(ok, otel_histogram:record(Ctx, HistogramB, 26, #{<<"a">> => <<"2">>})),

    otel_meter_server:force_flush(),

    receive
        {otel_metric, #metric{name=view,
                              data=#histogram{datapoints=DatapointsB}}} ->
            AttributeBucketsB =
                lists:sort([{Attributes, Buckets, Min, Max, Sum} || #histogram_datapoint{bucket_counts=Buckets,
                                                                                         attributes=Attributes,
                                                                                         min=Min,
                                                                                         max=Max,
                                                                                         sum=Sum} <- DatapointsB]),
            ?assertEqual([], [{#{<<"a">> => <<"1">>}, [0,2,0], 15, 50, 65},
                              {#{<<"a">> => <<"2">>}, [0,1,0], 26, 26, 26}]
                         -- AttributeBucketsB, AttributeBucketsB)
    after
        1000 ->
            ct:fail(histogram_receive_timeout)
    end.

histogram_aggregation_options(_Config) ->
    DefaultMeter = otel_meter_default,

    Meter = opentelemetry_experimental:get_meter(),
    ?assertMatch({DefaultMeter, _}, Meter),

    ?assert(otel_meter_server:add_view(view, #{instrument_name => histogram}, #{
        aggregation_module => otel_aggregation_histogram_explicit,
        aggregation_options => #{explicit_bucket_boundaries => [10, 100]}})),

    Histogram = otel_histogram:create(Meter, histogram, #{}),

    Ctx = otel_ctx:new(),

    ?assertEqual(ok, otel_histogram:record(Ctx, Histogram, 15, #{<<"a">> => <<"1">>})),
    ?assertEqual(ok, otel_histogram:record(Ctx, Histogram, 50, #{<<"a">> => <<"1">>})),
    ?assertEqual(ok, otel_histogram:record(Ctx, Histogram, 26, #{<<"a">> => <<"2">>})),

    otel_meter_server:force_flush(),

    receive
        {otel_metric, #metric{name=view,
                              data=#histogram{datapoints=DatapointsB}}} ->
            AttributeBucketsB =
                lists:sort([{Attributes, Buckets, Min, Max, Sum} || #histogram_datapoint{bucket_counts=Buckets,
                                                                                         attributes=Attributes,
                                                                                         min=Min,
                                                                                         max=Max,
                                                                                         sum=Sum} <- DatapointsB]),
            ?assertEqual([], [{#{<<"a">> => <<"1">>}, [0,2,0], 15, 50, 65},
                              {#{<<"a">> => <<"2">>}, [0,1,0], 26, 26, 26}]
                         -- AttributeBucketsB, AttributeBucketsB)
    after
        1000 ->
            ct:fail(histogram_receive_timeout)
    end.

sync_delta_histogram(_Config) ->
    DefaultMeter = otel_meter_default,

    Meter = opentelemetry_experimental:get_meter(),
    ?assertMatch({DefaultMeter, _}, Meter),

    ?assert(otel_meter_server:add_view(http_req_view, #{instrument_name => http_requests}, #{
                                                         aggregation_module => otel_aggregation_histogram_explicit,
                                                         aggregation_options => #{explicit_bucket_boundaries => []}})),

    HttpReqHistogram = otel_histogram:create(Meter, http_requests, #{}),

    Ctx = otel_ctx:new(),

    ?assertEqual(ok, otel_histogram:record(Ctx, HttpReqHistogram, 50, #{verb => <<"GET">>,
                                                                   status => 200})),
    ?assertEqual(ok, otel_histogram:record(Ctx, HttpReqHistogram, 100, #{verb => <<"GET">>,
                                                                   status => 200})),
    ?assertEqual(ok, otel_histogram:record(Ctx, HttpReqHistogram, 1, #{verb => <<"GET">>,
                                                                   status => 500})),


    otel_meter_server:force_flush(),

    receive
        {otel_metric, #metric{name=http_req_view,
                              data=#histogram{datapoints=Datapoints}}} ->
            AttributeBuckets =
                lists:sort([{Attributes, Buckets, Min, Max, Sum} || #histogram_datapoint{bucket_counts=Buckets,
                                                                                         attributes=Attributes,
                                                                                         min=Min,
                                                                                         max=Max,
                                                                                         sum=Sum} <- Datapoints]),
            ?assertEqual([], [{#{status => 200,verb => <<"GET">>},[2],50,100,150},
                              {#{status => 500,verb => <<"GET">>},[1],1,1,1}]
                         -- AttributeBuckets, AttributeBuckets)
    after
        1000 ->
            ct:fail(histogram_receive_timeout)
    end,

    otel_meter_server:force_flush(),

    %% TODO: check for nothing

    receive
        {otel_metric, #metric{name=http_req_view,
                              data=#histogram{datapoints=[]}}} ->
            ok
    end,

    ?assertEqual(ok, otel_histogram:record(Ctx, HttpReqHistogram, 5, #{verb => <<"GET">>,
                                                                   status => 500})),
    ?assertEqual(ok, otel_histogram:record(Ctx, HttpReqHistogram, 2, #{verb => <<"GET">>,
                                                                   status => 500})),

    otel_meter_server:force_flush(),

    receive
        {otel_metric, #metric{name=http_req_view,
                              data=#histogram{datapoints=Datapoints1}}} ->
            AttributeBuckets1 =
                lists:sort([{Attributes, Buckets, Min, Max, Sum} || #histogram_datapoint{bucket_counts=Buckets,
                                                                                         attributes=Attributes,
                                                                                         min=Min,
                                                                                         max=Max,
                                                                                         sum=Sum} <- Datapoints1]),
            ?assertEqual([], [{#{status => 500,verb => <<"GET">>},[2],2,5,7}]
                         -- AttributeBuckets1, AttributeBuckets1)
    after
        1000 ->
            ct:fail(histogram_receive_timeout)
    end,

    ?assertEqual(ok, otel_histogram:record(Ctx, HttpReqHistogram, 100, #{verb => <<"GET">>,
                                                                   status => 200})),

    otel_meter_server:force_flush(),

    receive
        {otel_metric, #metric{name=http_req_view,
                              data=#histogram{datapoints=Datapoints2}}} ->
            AttributeBuckets2 =
                lists:sort([{Attributes, Buckets, Min, Max, Sum} || #histogram_datapoint{bucket_counts=Buckets,
                                                                                         attributes=Attributes,
                                                                                         min=Min,
                                                                                         max=Max,
                                                                                         sum=Sum} <- Datapoints2]),
            ?assertEqual([], [{#{status => 200,verb => <<"GET">>},[1],100,100,100}]
                         -- AttributeBuckets2, AttributeBuckets2)
    after
        1000 ->
            ct:fail(histogram_receive_timeout)
    end,

    ?assertEqual(ok, otel_histogram:record(Ctx, HttpReqHistogram, 200, #{verb => <<"GET">>,
                                                                    status => 200})),
    ?assertEqual(ok, otel_histogram:record(Ctx, HttpReqHistogram, 30, #{verb => <<"GET">>,
                                                                   status => 200})),
    ?assertEqual(ok, otel_histogram:record(Ctx, HttpReqHistogram, 50, #{verb => <<"GET">>,
                                                                   status => 200})),
    otel_meter_server:force_flush(),

    receive
        {otel_metric, #metric{name=http_req_view,
                              data=#histogram{datapoints=Datapoints3}}} ->
            AttributeBuckets3 =
                lists:sort([{Attributes, Buckets, Min, Max, Sum} || #histogram_datapoint{bucket_counts=Buckets,
                                                                                         attributes=Attributes,
                                                                                         min=Min,
                                                                                         max=Max,
                                                                                         sum=Sum} <- Datapoints3]),
            ?assertEqual([], [{#{status => 200,verb => <<"GET">>},[3],30,200,280}]
                         -- AttributeBuckets3, AttributeBuckets3)
    after
        1000 ->
            ct:fail(histogram_receive_timeout)
    end,
    ok.

sync_cumulative_histogram(_Config) ->
    DefaultMeter = otel_meter_default,

    Meter = opentelemetry_experimental:get_meter(),
    ?assertMatch({DefaultMeter, _}, Meter),

    ?assert(otel_meter_server:add_view(http_req_view, #{instrument_name => http_requests}, #{
                                                         aggregation_module => otel_aggregation_histogram_explicit,
                                                         aggregation_options => #{explicit_bucket_boundaries => []}})),

    Ctx = otel_ctx:new(),

    HttpReqHistogram = otel_histogram:create(Meter, http_requests, #{}),

    ?assertEqual(ok, otel_histogram:record(Ctx, HttpReqHistogram, 50, #{verb => <<"GET">>,
                                                                   status => 200})),
    ?assertEqual(ok, otel_histogram:record(Ctx, HttpReqHistogram, 100, #{verb => <<"GET">>,
                                                                   status => 200})),
    ?assertEqual(ok, otel_histogram:record(Ctx, HttpReqHistogram, 1, #{verb => <<"GET">>,
                                                                   status => 500})),

    otel_meter_server:force_flush(),

    receive
        {otel_metric, #metric{name=http_req_view,
                              data=#histogram{datapoints=Datapoints}}} ->
            AttributeBuckets =
                lists:sort([{Attributes, Buckets, Min, Max, Sum} || #histogram_datapoint{bucket_counts=Buckets,
                                                                                         attributes=Attributes,
                                                                                         min=Min,
                                                                                         max=Max,
                                                                                         sum=Sum} <- Datapoints]),
            ?assertEqual([], [{#{status => 200,verb => <<"GET">>},[2],50,100,150},
                              {#{status => 500,verb => <<"GET">>},[1],1,1,1}]
                         -- AttributeBuckets, AttributeBuckets)
    after
        1000 ->
            ct:fail(histogram_receive_timeout)
    end,

    otel_meter_server:force_flush(),

    receive
        {otel_metric, #metric{name=http_req_view,
                              data=#histogram{datapoints=Datapoints0}}} ->
            AttributeBuckets0 =
                lists:sort([{Attributes, Buckets, Min, Max, Sum} || #histogram_datapoint{bucket_counts=Buckets,
                                                                                         attributes=Attributes,
                                                                                         min=Min,
                                                                                         max=Max,
                                                                                         sum=Sum} <- Datapoints0]),
            ?assertEqual([], [{#{status => 200,verb => <<"GET">>},[2],50,100,150},
                              {#{status => 500,verb => <<"GET">>},[1],1,1,1}]
                         -- AttributeBuckets0, AttributeBuckets0)
    after
        1000 ->
            ct:fail(histogram_receive_timeout)
    end,

    ?assertEqual(ok, otel_histogram:record(Ctx, HttpReqHistogram, 5, #{verb => <<"GET">>,
                                                                   status => 500})),
    ?assertEqual(ok, otel_histogram:record(Ctx, HttpReqHistogram, 2, #{verb => <<"GET">>,
                                                                   status => 500})),

    otel_meter_server:force_flush(),

    receive
        {otel_metric, #metric{name=http_req_view,
                              data=#histogram{datapoints=Datapoints1}}} ->
            AttributeBuckets1 =
                lists:sort([{Attributes, Buckets, Min, Max, Sum} || #histogram_datapoint{bucket_counts=Buckets,
                                                                                         attributes=Attributes,
                                                                                         min=Min,
                                                                                         max=Max,
                                                                                         sum=Sum} <- Datapoints1]),
            ?assertEqual([], [{#{status => 200,verb => <<"GET">>},[2],50,100,150},
                              {#{status => 500,verb => <<"GET">>},[3],1,5,8}]
                         -- AttributeBuckets1, AttributeBuckets1)
    after
        1000 ->
            ct:fail(histogram_receive_timeout)
    end,

    ?assertEqual(ok, otel_histogram:record(Ctx, HttpReqHistogram, 100, #{verb => <<"GET">>,
                                                                   status => 200})),

    otel_meter_server:force_flush(),

    receive
        {otel_metric, #metric{name=http_req_view,
                              data=#histogram{datapoints=Datapoints2}}} ->
            AttributeBuckets2 =
                lists:sort([{Attributes, Buckets, Min, Max, Sum} || #histogram_datapoint{bucket_counts=Buckets,
                                                                                         attributes=Attributes,
                                                                                         min=Min,
                                                                                         max=Max,
                                                                                         sum=Sum} <- Datapoints2]),
            ?assertEqual([], [{#{status => 200,verb => <<"GET">>},[3],50,100,250},
                              {#{status => 500,verb => <<"GET">>},[3],1,5,8}]
                         -- AttributeBuckets2, AttributeBuckets2)
    after
        1000 ->
            ct:fail(histogram_receive_timeout)
    end,

    ?assertEqual(ok, otel_histogram:record(Ctx, HttpReqHistogram, 100, #{verb => <<"GET">>,
                                                                    status => 200})),
    ?assertEqual(ok, otel_histogram:record(Ctx, HttpReqHistogram, 30, #{verb => <<"GET">>,
                                                                   status => 200})),
    ?assertEqual(ok, otel_histogram:record(Ctx, HttpReqHistogram, 50, #{verb => <<"GET">>,
                                                                   status => 200})),
    otel_meter_server:force_flush(),

    receive
        {otel_metric, #metric{name=http_req_view,
                              data=#histogram{datapoints=Datapoints3}}} ->
            AttributeBuckets3 =
                lists:sort([{Attributes, Buckets, Min, Max, Sum} || #histogram_datapoint{bucket_counts=Buckets,
                                                                                         attributes=Attributes,
                                                                                         min=Min,
                                                                                         max=Max,
                                                                                         sum=Sum} <- Datapoints3]),
            ?assertEqual([], [{#{status => 200,verb => <<"GET">>},[6],30,100,430},
                              {#{status => 500,verb => <<"GET">>},[3],1,5,8}]
                         -- AttributeBuckets3, AttributeBuckets3)
    after
        1000 ->
            ct:fail(histogram_receive_timeout)
    end,
    ok.

async_cumulative_page_faults(_Config) ->
    DefaultMeter = otel_meter_default,

    Meter = opentelemetry_experimental:get_meter(),
    ?assertMatch({DefaultMeter, _}, Meter),

    CounterName = page_faults,
    CounterDesc = <<"number of page faults">>,
    CounterUnit = 1,

    ?assert(otel_meter_server:add_view(#{instrument_name => CounterName},
                                       #{aggregation_module => otel_aggregation_sum})),

    %% use an atomic to change the returned value of the observable callback on each call
    IntervalCounter = atomics:new(1, []),
    Pid1001 = #{pid => 1001},
    Pid1002 = #{pid => 1002},
    Pid1003 = #{pid => 1003},

    %% tuple of the measurements to return from the observable callback for each time interval
    %% and the corresponding expected metrics to get from the exporter.
    MeasurementsAndExpected = {{[{50, Pid1001}, {30, Pid1002}],
                                [{50, Pid1001}, {30, Pid1002}]},
                               {[{53, Pid1001}, {38, Pid1002}],
                                [{53, Pid1001}, {38, Pid1002}]},
                               {[{56, Pid1001}, {42, Pid1002}],
                                [{56, Pid1001}, {42, Pid1002}]},
                               {[{60, Pid1001}, {47, Pid1002}],
                                [{60, Pid1001}, {47, Pid1002}]},
                               {[{53, Pid1002}, {5, Pid1003}],
                                [{53, Pid1002}, {5, Pid1003}]},
                               {[{10, Pid1001}, {57, Pid1002}, {8, Pid1003}],
                                [{10, Pid1001}, {57, Pid1002}, {8, Pid1003}]}},

    Counter = otel_meter:create_observable_counter(Meter, CounterName,
                                                   fun(_Args) ->
                                                           Interval = atomics:add_get(IntervalCounter, 1, 1),
                                                           element(1, element(Interval, MeasurementsAndExpected))
                                                   end,
                                                   [],
                                                   #{description => CounterDesc,
                                                     unit => CounterUnit}),

    ?assertMatch(#instrument{meter = {DefaultMeter,_},
                             module = DefaultMeter,
                             name = CounterName,
                             description = CounterDesc,
                             kind = observable_counter,
                             unit = CounterUnit,
                             callback=_}, Counter),

    lists:foreach(fun({_, Expected}) ->
                        otel_meter_server:force_flush(),

                        %% verify the delta metrics
                        check_observer_results(CounterName, Expected)
                end, tuple_to_list(MeasurementsAndExpected)),

    ok.

async_delta_page_faults(_Config) ->
    DefaultMeter = otel_meter_default,

    Meter = opentelemetry_experimental:get_meter(),
    ?assertMatch({DefaultMeter, _}, Meter),

    CounterName = page_faults,
    CounterDesc = <<"number of page faults">>,
    CounterUnit = 1,

    ?assert(otel_meter_server:add_view(#{instrument_name => CounterName},
                                       #{aggregation_module => otel_aggregation_sum})),

    %% use an atomic to change the returned value of the observable callback on each call
    IntervalCounter = atomics:new(1, []),
    Pid1001 = #{pid => 1001},
    Pid1002 = #{pid => 1002},
    Pid1003 = #{pid => 1003},

    %% tuple of the measurements to return from the observable callback for each time interval
    %% and the corresponding expected metrics to get from the exporter.
    MeasurementsAndExpected = {{[{50, Pid1001}, {30, Pid1002}],
                                [{50, Pid1001}, {30, Pid1002}]},
                               {[{53, Pid1001}, {38, Pid1002}],
                                [{3, Pid1001}, {8, Pid1002}]},
                               {[{56, Pid1001}, {42, Pid1002}],
                                [{3, Pid1001}, {4, Pid1002}]},
                               {[{60, Pid1001}, {47, Pid1002}],
                                [{4, Pid1001}, {5, Pid1002}]},
                               {[{53, Pid1002}, {5, Pid1003}],
                                [{6, Pid1002}, {5, Pid1003}]},
                               {[{10, Pid1001}, {57, Pid1002}, {8, Pid1003}],
                                [{10, Pid1001}, {4, Pid1002}, {3, Pid1003}]}},

    Counter = otel_meter:create_observable_counter(Meter, CounterName,
                                                   fun(_Args) ->
                                                           Interval = atomics:add_get(IntervalCounter, 1, 1),
                                                           element(1, element(Interval, MeasurementsAndExpected))
                                                   end,
                                                   [],
                                                   #{description => CounterDesc,
                                                     unit => CounterUnit}),

    ?assertMatch(#instrument{meter = {DefaultMeter,_},
                             module = DefaultMeter,
                             name = CounterName,
                             description = CounterDesc,
                             kind = observable_counter,
                             unit = CounterUnit,
                             callback=_}, Counter),

    lists:foldl(fun({_, Expected}, {LastPid1001StartTime, LastPid1002StartTime}) ->
                        otel_meter_server:force_flush(),

                        %% verify the delta metrics
                        Results = check_observer_results(CounterName, Expected),

                        %% check that the start times change on each collection
                        Pid1001StartTime1 =
                            case lists:keyfind(#{pid => 1001}, 2, Results) of
                                false ->
                                    false;
                                {_, _, Pid1001StartTime, _} ->
                                    ?assertNotEqual(Pid1001StartTime, LastPid1001StartTime),
                                    Pid1001StartTime
                            end,

                        Pid1002StartTime1 =
                            case lists:keyfind(#{pid => 1001}, 2, Results) of
                                false ->
                                    false;
                                {_, _, Pid1002StartTime, _} ->
                                    ?assertNotEqual(Pid1002StartTime, LastPid1002StartTime),
                                    Pid1002StartTime
                            end,

                        {Pid1001StartTime1, Pid1002StartTime1}
                end, {0, 0}, tuple_to_list(MeasurementsAndExpected)),

    ok.

async_attribute_removal(_Config) ->
    DefaultMeter = otel_meter_default,

    Meter = opentelemetry_experimental:get_meter(),
    ?assertMatch({DefaultMeter, _}, Meter),

    CounterName = page_faults,
    CounterDesc = <<"number of page faults">>,
    CounterUnit = 1,

    ?assert(otel_meter_server:add_view(#{instrument_name => CounterName},
                                       #{aggregation_module => otel_aggregation_sum,
                                         attribute_keys => []})),

    %% use an atomic to change the returned value of the observable callback on each call
    IntervalCounter = atomics:new(1, []),
    Pid1001 = #{pid => 1001},
    Pid1002 = #{pid => 1002},
    Pid1003 = #{pid => 1003},

    %% tuple of the measurements to return from the observable callback for each time interval
    %% and the corresponding expected metrics to get from the exporter.
    MeasurementsAndExpected = {{[{50, Pid1001}, {30, Pid1002}],
                                [{80, #{}}]},
                               {[{53, Pid1001}, {38, Pid1002}],
                                [{91, #{}}]},
                               {[{56, Pid1001}, {42, Pid1002}],
                                [{98, #{}}]},
                               {[{60, Pid1001}, {47, Pid1002}],
                                [{107, #{}}]},
                               {[{53, Pid1002}, {5, Pid1003}],
                                [{58, #{}}]},
                               {[{10, Pid1001}, {57, Pid1002}, {8, Pid1003}],
                                [{75, #{}}]}},

    Counter = otel_meter:create_observable_counter(Meter, CounterName,
                                                   fun(_Args) ->
                                                           Interval = atomics:add_get(IntervalCounter, 1, 1),
                                                           element(1, element(Interval, MeasurementsAndExpected))
                                                   end,
                                                   [],
                                                   #{description => CounterDesc,
                                                     unit => CounterUnit}),

    ?assertMatch(#instrument{meter = {DefaultMeter,_},
                             module = DefaultMeter,
                             name = CounterName,
                             description = CounterDesc,
                             kind = observable_counter,
                             unit = CounterUnit,
                             callback=_}, Counter),

    lists:foreach(fun({_, Expected}) ->
                          otel_meter_server:force_flush(),
                          check_observer_results(CounterName, Expected)
                  end, tuple_to_list(MeasurementsAndExpected)),

    ok.


simple_fixed_exemplars(_Config) ->
    DefaultMeter = otel_meter_default,

    Meter = opentelemetry_experimental:get_meter(),
    ?assertMatch({DefaultMeter, _}, Meter),

    CounterName = test_exemplar_counter,
    CounterDesc = <<"counter description">>,
    CounterUnit = kb,

    CBAttributes = #{<<"c">> => <<"b">>},
    CBFGAttributes = #{<<"c">> => <<"b">>, <<"f">> => <<"g">>},
    FGAttributes = #{<<"f">> => <<"g">>},
    ABDEAttributes = #{<<"a">> => <<"b">>, <<"d">> => <<"e">>},

    ?assert(otel_meter_server:add_view(#{instrument_name => CounterName},
                                       #{aggregation_module => otel_aggregation_sum,
                                         attribute_keys => [<<"c">>]})),

    Counter = otel_meter:create_counter(Meter, CounterName,
                                        #{description => CounterDesc,
                                          unit => CounterUnit}),
    ?assertMatch(#instrument{meter = {DefaultMeter,_},
                             module = DefaultMeter,
                             name = CounterName,
                             description = CounterDesc,
                             kind = counter,
                             unit = CounterUnit}, Counter),

    Ctx = otel_ctx:get_current(),
    ?assertEqual(ok, otel_counter:add(Ctx, Counter, 2, CBFGAttributes)),
    ?assertEqual(ok, otel_counter:add(Ctx, Counter, 3, ABDEAttributes)),
    ?assertEqual(ok, otel_counter:add(Ctx, Counter, 4, CBFGAttributes)),
    ?assertEqual(ok, otel_counter:add(Ctx, Counter, 5, CBFGAttributes)),

    ExemplarsTab = exemplars_otel_meter_provider_global,

    [Reader] = otel_meter_server:get_readers(),
    ReaderId = element(2, Reader),

    %% default number of exemplars in SimpleFixedReservoir is the number of schedulers
    MaxExemplars = erlang:system_info(schedulers_online),

    %% measurements recorded before the first collection so generation is `0'
    Generation0 = 0,
    ExemplarReservoir = otel_metric_exemplar_reservoir:new(otel_metric_exemplar_reservoir_simple, #{}, fun otel_metric_exemplar_filter:always_on/6),
    %% exemplars for CBAttributes should be the min of 3
    %% (the number of measurements we made above) and MaxExemplars
    [[Count]] = ets:match(ExemplarsTab, {{test_exemplar_counter, CBAttributes, ReaderId, Generation0}, '$1'}),
    ?assertEqual(3, Count),
    Matches = otel_metric_exemplar_reservoir:collect(ExemplarReservoir, ExemplarsTab, {test_exemplar_counter, CBAttributes, ReaderId, Generation0}),
    %% collection deletes the objects
    ?assertEqual([], ets:match(ExemplarsTab, {{test_exemplar_counter, CBAttributes, ReaderId, Generation0}, '$1'})),
    ?assertEqual([], ets:match(ExemplarsTab, {{{test_exemplar_counter, CBAttributes, ReaderId, Generation0}, '_'}, '$1'})),
    ?assertEqual(min(3, MaxExemplars), length(Matches)),

    %% bump generation
    otel_meter_server:force_flush(),

    %% now do more than `MaxExemplars' measurements to check it still only keeps
    %% total of `MaxExemplars'
    TotalMeasurements = MaxExemplars + 20,
    lists:foreach(fun(N) ->
                          ?assertEqual(ok, otel_counter:add(Ctx, Counter, N, CBFGAttributes))
                  end, lists:seq(1, TotalMeasurements)),

    %% total number of exemplars for `CBAttributes' should be `MaxExemplars'
    %% (the number of measurements we made above) and `MaxExemplars'
    Generation1 = 1,
    [[Count1]] = ets:match(ExemplarsTab, {{test_exemplar_counter, CBAttributes, ReaderId, Generation1}, '$1'}),
    Matches1 = otel_metric_exemplar_reservoir:collect(ExemplarReservoir, ExemplarsTab, {test_exemplar_counter, CBAttributes, ReaderId, Generation1}),

    %% check that attributes on exemplars are FGAttributes
    ?assertMatch(FGAttributes, (hd(Matches1))#exemplar.filtered_attributes),

    %% collection deletes the objects
    ?assertEqual([], ets:match(ExemplarsTab, {{test_exemplar_counter, CBAttributes, ReaderId, Generation0}, '$1'})),
    ?assertEqual([], ets:match(ExemplarsTab, {{{test_exemplar_counter, CBAttributes, ReaderId, Generation0}, '_'}, '$1'})),

    ?assertEqual(TotalMeasurements, Count1),
    ?assertEqual(MaxExemplars, length(Matches1)),

    otel_meter_server:force_flush(),

    ?assertSumReceive(test_exemplar_counter, <<"counter description">>, kb, [{11, #{<<"c">> => <<"b">>} }]),

    ok.

float_simple_fixed_exemplars(_Config) ->
    DefaultMeter = otel_meter_default,

    Meter = opentelemetry_experimental:get_meter(),
    ?assertMatch({DefaultMeter, _}, Meter),

    CounterName = test_exemplar_float_counter,
    CounterDesc = <<"float counter description">>,
    CounterUnit = kb,

    CBAttributes = #{<<"c">> => <<"b">>},
    ABDEAttributes = #{<<"a">> => <<"b">>, <<"d">> => <<"e">>},

    Counter = otel_meter:create_counter(Meter, CounterName,
                                        #{description => CounterDesc,
                                          unit => CounterUnit}),
    ?assertMatch(#instrument{meter = {DefaultMeter,_},
                             module = DefaultMeter,
                             name = CounterName,
                             description = CounterDesc,
                             kind = counter,
                             unit = CounterUnit}, Counter),

    Ctx = otel_ctx:get_current(),
    ?assertEqual(ok, otel_counter:add(Ctx, Counter, 2.2, CBAttributes)),
    ?assertEqual(ok, otel_counter:add(Ctx, Counter, 3.3, ABDEAttributes)),
    ?assertEqual(ok, otel_counter:add(Ctx, Counter, 4.1, CBAttributes)),
    ?assertEqual(ok, otel_counter:add(Ctx, Counter, 5.8, CBAttributes)),

    ExemplarsTab = exemplars_otel_meter_provider_global,

    [Reader] = otel_meter_server:get_readers(),
    ReaderId = element(2, Reader),

    %% default number of exemplars in SimpleFixedReservoir is the number of schedulers
    MaxExemplars = erlang:system_info(schedulers_online),

    [Reader] = otel_meter_server:get_readers(),
    ReaderId = element(2, Reader),

    %% measurements recorded before the first collection so generation is `0'
    Generation0 = 0,
    ExemplarReservoir = otel_metric_exemplar_reservoir:new(otel_metric_exemplar_reservoir_simple, #{}, fun otel_metric_exemplar_filter:always_on/6),
    %% exemplars for CBAttributes should be the min of 3
    %% (the number of measurements we made above) and MaxExemplars
    [[Count]] = ets:match(ExemplarsTab, {{CounterName, CBAttributes, ReaderId, Generation0}, '$1'}),
    ?assertEqual(3, Count),
    Matches = otel_metric_exemplar_reservoir:collect(ExemplarReservoir, ExemplarsTab, {CounterName, CBAttributes, ReaderId, Generation0}),
    %% collection deletes the objects
    ?assertEqual([], ets:match(ExemplarsTab, {{CounterName, CBAttributes, ReaderId, Generation0}, '$1'})),
    ?assertEqual([], ets:match(ExemplarsTab, {{{CounterName, CBAttributes, ReaderId, Generation0}, '_'}, '$1'})),
    ?assertEqual(min(3, MaxExemplars), length(Matches)),

    otel_meter_server:force_flush(),
    ?assertSumReceive(CounterName, CounterDesc, CounterUnit, [{12.1, CBAttributes}]),

    %% now do more than `MaxExemplars' measurements to check it still only keeps
    %% total of `MaxExemplars'
    TotalMeasurements = MaxExemplars + 20,
    lists:foreach(fun(N) ->
                          ?assertEqual(ok, otel_counter:add(Ctx, Counter, N, CBAttributes))
                  end, lists:seq(1, TotalMeasurements)),

    %% total number of exemplars for `CBAttributes' should be `MaxExemplars'
    %% (the number of measurements we made above) and `MaxExemplars'
    Generation1 = 1,
    [[Count1]] = ets:match(ExemplarsTab, {{CounterName, CBAttributes, ReaderId, Generation1}, '$1'}),
    Matches1 = otel_metric_exemplar_reservoir:collect(ExemplarReservoir, ExemplarsTab, {CounterName, CBAttributes, ReaderId, Generation1}),

    %% collection deletes the objects
    ?assertEqual([], ets:match(ExemplarsTab, {{CounterName, CBAttributes, ReaderId, Generation0}, '$1'})),
    ?assertEqual([], ets:match(ExemplarsTab, {{{CounterName, CBAttributes, ReaderId, Generation0}, '_'}, '$1'})),

    ?assertEqual(TotalMeasurements, Count1),
    ?assertEqual(MaxExemplars, length(Matches1)),

    ok.

explicit_histogram_exemplars(_Config) ->
    DefaultMeter = otel_meter_default,

    Meter = opentelemetry_experimental:get_meter(),
    ?assertMatch({DefaultMeter, _}, Meter),

    CounterName = f_histogram,
    CounterDesc = <<"macro made histogram description">>,
    CounterUnit = kb,
    CBAttributes = #{<<"c">> => <<"b">>},

    Counter = ?create_histogram(CounterName, #{description => CounterDesc,
                                               unit => CounterUnit}),
    Ctx = otel_ctx:new(),

    ?assertEqual(ok, otel_histogram:record(Ctx, Counter, 10.3, #{<<"c">> => <<"b">>})),
    ?assertEqual(ok, otel_histogram:record(Ctx, Counter, 10.3, #{<<"c">> => <<"b">>})),
    ?assertEqual(ok, ?histogram_record(CounterName, 5.5, #{<<"c">> => <<"b">>})),

    %% without attributes
    ?assertEqual(ok, ?histogram_record(CounterName, 1.2)),
    ?assertEqual(ok, otel_histogram:record(Ctx, Counter, 2.1)),

    %% negative values are discarded
    ?assertEqual(ok, ?histogram_record(CounterName, -2, #{<<"c">> => <<"b">>})),
    ?assertEqual(ok, otel_histogram:record(Ctx, Counter, -2)),

    %% float type accepts integers
    ?assertEqual(ok, ?histogram_record(CounterName, 5, #{<<"c">> => <<"b">>})),

    ExemplarsTab = exemplars_otel_meter_provider_global,

    [Reader] = otel_meter_server:get_readers(),
    ReaderId = element(2, Reader),

    %% measurements recorded before the first collection so generation is `0'
    Generation0 = 0,
    ExemplarReservoir = otel_metric_exemplar_reservoir:new(otel_metric_exemplar_reservoir_aligned_histogram, #{}, fun otel_metric_exemplar_filter:always_on/6),

    Matches = otel_metric_exemplar_reservoir:collect(ExemplarReservoir, ExemplarsTab, {CounterName, CBAttributes, ReaderId, Generation0}),

    ?assertEqual([], ets:match(ExemplarsTab, {{{CounterName, CBAttributes, ReaderId, Generation0}, '_'}, '$1'})),
    ?assertMatch([{exemplar,5, _, _ , _, _},
                  {exemplar,5.5, _, _ , _, _},
                  {exemplar,10.3, _, _ , _, _}], lists:sort(Matches)),

    otel_meter_server:force_flush(),

    receive
        {otel_metric, #metric{name=f_histogram,
                              data=#histogram{datapoints=Datapoints}}} ->
            AttributeBuckets =
                [{Attributes, Buckets, Min, Max, Sum}
                 || #histogram_datapoint{bucket_counts=Buckets,
                                         attributes=Attributes,
                                         min=Min,
                                         max=Max,
                                         sum=Sum}  <- Datapoints],
            ?assertEqual([], [
                              {#{<<"c">> => <<"b">>}, [0,1,1,2,0,0,0,0,0,0,0,0,0,0,0,0], 5, 10.3, 31.1},
                              {#{}, [0,2,0,0,0,0,0,0,0,0,0,0,0,0,0,0], 1.2, 2.1, 3.3}]
                         -- AttributeBuckets, AttributeBuckets)
    after
        5000 ->
            ct:fail(histogram_receive_timeout)
    end,

    ok.

%% verify the trace_based filter only creates exemplars for measurements taken
%% when there is an active sampled span
trace_based_exemplars(_Config) ->
    DefaultMeter = otel_meter_default,

    Meter = opentelemetry_experimental:get_meter(),
    ?assertMatch({DefaultMeter, _}, Meter),

    CounterName = test_exemplar_counter,
    CounterDesc = <<"counter description">>,
    CounterUnit = kb,

    CBAttributes = #{<<"c">> => <<"b">>},
    ABDEAttributes = #{<<"a">> => <<"b">>, <<"d">> => <<"e">>},

    Counter = otel_meter:create_counter(Meter, CounterName,
                                        #{description => CounterDesc,
                                          unit => CounterUnit}),
    ?assertMatch(#instrument{meter = {DefaultMeter,_},
                             module = DefaultMeter,
                             name = CounterName,
                             description = CounterDesc,
                             kind = counter,
                             unit = CounterUnit}, Counter),

    Ctx = otel_ctx:get_current(),
    ?assertEqual(ok, otel_counter:add(Ctx, Counter, 2, CBAttributes)),
    ?assertEqual(ok, otel_counter:add(Ctx, Counter, 3, ABDEAttributes)),
    ?assertEqual(ok, otel_counter:add(Ctx, Counter, 4, CBAttributes)),
    ?assertEqual(ok, otel_counter:add(Ctx, Counter, 5, CBAttributes)),

    ExemplarsTab = exemplars_otel_meter_provider_global,

    [Reader] = otel_meter_server:get_readers(),
    ReaderId = element(2, Reader),

    %% measurements recorded before the first collection so generation is `0'
    Generation0 = 0,

    %% doesn't matter what the last 2 args are we are just creating a fake reservoir
    %% structure so we can easily call collect on it
    ExemplarReservoir = otel_metric_exemplar_reservoir:new(otel_metric_exemplar_reservoir_simple, #{}, fun otel_metric_exemplar_filter:trace_based/6),

    %% no active span so no sampled exemplars
    ?assertEqual([], ets:match(ExemplarsTab, {{test_exemplar_counter, CBAttributes, ReaderId, Generation0}, '$1'})),

    %% bump generation
    otel_meter_server:force_flush(),

    ?with_span(<<"span-1">>, #{}, fun(_) ->
                                          ?assert(otel_span:is_recording(otel_tracer:current_span_ctx())),
                                          ?assertEqual(ok, ?counter_add(Counter, 3, CBAttributes)),
                                          ?assertEqual(ok, ?counter_add(Counter, 5, CBAttributes)),
                                          ?assertEqual(ok, ?counter_add(Counter, 2, CBAttributes))
                                  end),

    Generation1 = 1,
    [[_Count1]] = ets:match(ExemplarsTab, {{test_exemplar_counter, CBAttributes, ReaderId, Generation1}, '$1'}),
    Matches1 = otel_metric_exemplar_reservoir:collect(ExemplarReservoir, ExemplarsTab, {test_exemplar_counter, CBAttributes, ReaderId, Generation1}),

    %% collection deletes the objects
    ?assertEqual([], ets:match(ExemplarsTab, {{test_exemplar_counter, CBAttributes, ReaderId, Generation0}, '$1'})),
    ?assertEqual([], ets:match(ExemplarsTab, {{{test_exemplar_counter, CBAttributes, ReaderId, Generation0}, '_'}, '$1'})),

    %% default number of exemplars in SimpleFixedReservoir is the number of schedulers
    MaxExemplars = erlang:system_info(schedulers_online),

    %% since there was an active span the measurements were sampled
    ?assertEqual(min(3, MaxExemplars), length(Matches1)),

    otel_meter_server:force_flush(),

    ?assertSumReceive(test_exemplar_counter, <<"counter description">>, kb, [{11, CBAttributes}]),

    ok.

<<<<<<< HEAD
observable_exemplars(_Config) ->
    DefaultMeter = otel_meter_default,

    Meter = opentelemetry_experimental:get_meter(),
    ?assertMatch({DefaultMeter, _}, Meter),

    CounterName = a_observable_counter,
    CounterDesc = <<"observable counter description">>,
    CounterUnit = kb,

    ?assert(otel_meter_server:add_view(#{instrument_name => CounterName},
                                       #{aggregation_module => otel_aggregation_sum,
                                         attribute_keys => [<<"a">>]})),

    Counter = otel_meter:create_observable_counter(Meter, CounterName,
                                                   fun(_Args) ->
                                                           MeasurementAttributes1 = #{<<"a">> => <<"b">>, <<"f">> => <<"g">>},
                                                           MeasurementAttributes2 = #{<<"c">> => <<"d">>},
                                                           [{4, MeasurementAttributes1},
                                                            {5, MeasurementAttributes2}]
                                                   end,
                                                   [],
                                                   #{description => CounterDesc,
                                                     unit => CounterUnit}),

    ?assertMatch(#instrument{meter = {DefaultMeter,_},
                             module = DefaultMeter,
                             name = CounterName,
                             description = CounterDesc,
                             kind = observable_counter,
                             unit = CounterUnit,
                             callback=_}, Counter),

    otel_meter_server:force_flush(),

    ?assertSumExemplarReceive(CounterName, <<"observable counter description">>, kb, [{4, #{<<"a">> => <<"b">>}, 
                                                                                       [{4, #{<<"f">> => <<"g">>}}]},
                                                                                      {5, #{}, [{5, #{<<"c">> => <<"d">>}}]}]),

    otel_meter_server:force_flush(),

    ?assertSumExemplarReceive(CounterName, <<"observable counter description">>, kb, [{4, #{<<"a">> => <<"b">>}, [{4, #{<<"f">> => <<"g">>}}]},
                                                                                       {5, #{}, [{5, #{<<"c">> => <<"d">>}}]}]),
=======
simple_producer(_Config) ->
    otel_meter_server:force_flush(),

    ?assertSumReceive(external_counter_1, <<"external counter description">>, kb,
                      [{50, #{<<"a">> => <<"b">>}}]),
>>>>>>> 63d338ab

    ok.

%%

check_observer_results(MetricName, Expected) ->
    receive
        {otel_metric, #metric{name=Name,
                              data=#sum{datapoints=MetricDatapoints}}}
          when MetricName =:= Name ->
            Datapoints =
                [{MetricValue, MetricAttributes, StartTime, Time} ||
                    #datapoint{value=MetricValue,
                               attributes=MetricAttributes,
                               start_time=StartTime,
                               time=Time
                              } <- MetricDatapoints, StartTime =< Time
                ],

            DatapointsWithoutTime = [{V, A} || {V, A, _, _} <- Datapoints],
            ?assert(is_subset(Expected, DatapointsWithoutTime), {Expected, MetricDatapoints}),
            Datapoints
    after
        5000 ->
            ct:fail({metric_receive_timeout, ?LINE})
    end.

is_subset(List1, List2) ->
    sets:is_subset(sets:from_list(List1), sets:from_list(List2)).<|MERGE_RESOLUTION|>--- conflicted
+++ resolved
@@ -117,11 +117,7 @@
      sync_delta_histogram, async_cumulative_page_faults, async_delta_page_faults,
      async_attribute_removal, sync_cumulative_histogram, simple_fixed_exemplars,
      float_simple_fixed_exemplars, explicit_histogram_exemplars, trace_based_exemplars,
-<<<<<<< HEAD
-     observable_exemplars
-=======
-     simple_producer
->>>>>>> 63d338ab
+     observable_exemplars, simple_producer
     ].
 
 init_per_suite(Config) ->
@@ -301,7 +297,6 @@
     {ok, _} = application:ensure_all_started(opentelemetry_experimental),
 
     Config;
-<<<<<<< HEAD
 init_per_testcase(observable_exemplars, Config) ->
     application:load(opentelemetry_experimental),
     ok = application:set_env(opentelemetry_experimental, readers, [#{module => otel_metric_reader,
@@ -310,7 +305,6 @@
 
     ok = application:set_env(opentelemetry_experimental, exemplars_enabled, true),
     ok = application:set_env(opentelemetry_experimental, exemplar_filter, always_on),
-=======
 init_per_testcase(simple_producer, Config) ->
     application:load(opentelemetry_experimental),
 
@@ -318,8 +312,6 @@
                                                                      config => #{exporter => {otel_metric_exporter_pid, self()},
                                                                                  default_temporality_mapping => default_temporality_mapping()}}]),
     ok = application:set_env(opentelemetry_experimental, metric_producers, [simple_metric_producer]),
->>>>>>> 63d338ab
-
     {ok, _} = application:ensure_all_started(opentelemetry_experimental),
 
     Config;
@@ -2244,7 +2236,6 @@
 
     ok.
 
-<<<<<<< HEAD
 observable_exemplars(_Config) ->
     DefaultMeter = otel_meter_default,
 
@@ -2288,14 +2279,12 @@
 
     ?assertSumExemplarReceive(CounterName, <<"observable counter description">>, kb, [{4, #{<<"a">> => <<"b">>}, [{4, #{<<"f">> => <<"g">>}}]},
                                                                                        {5, #{}, [{5, #{<<"c">> => <<"d">>}}]}]),
-=======
+
 simple_producer(_Config) ->
     otel_meter_server:force_flush(),
 
     ?assertSumReceive(external_counter_1, <<"external counter description">>, kb,
                       [{50, #{<<"a">> => <<"b">>}}]),
->>>>>>> 63d338ab
-
     ok.
 
 %%
